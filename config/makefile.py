--- conflicted
+++ resolved
@@ -81,17 +81,6 @@
     yield from hard_assign_variable(local_obj_varname, map_source_to_obj)
 
     # Assign dependencies
-<<<<<<< HEAD
-    obj_wildcards = dependency([os.path.join(rel_dest_dir, '%.o')], os.path.join(rel_src_dir, '%.cc'))
-    yield from dependency([dereference(local_obj_varname)], *obj_wildcards)
-
-    dep_wildcards = dependency([os.path.join(rel_deps_dir, '%.d')], rel_dest_dir, os.path.join(rel_src_dir, '%.cc'))
-    yield from dependency([dereference(local_dep_varname)], *dep_wildcards)
-
-    yield 'ifeq (,$(filter clean configclean pytest, $(MAKECMDGOALS)))'
-    yield f'-include $({local_dep_varname})'
-    yield 'endif'
-=======
     yield from __do_dependency(
         targets=[f'$(filter %main.o, {dereference(local_obj_varname)})'],
         static_pattern=[f'{os.path.join(rel_dest_dir, f"{build_id}_%.o")}'],
@@ -104,7 +93,6 @@
         order_dependents=[rel_dest_dir],
         dependents=[os.path.join(rel_src_dir, '%.cc'), f'$(wildcard {os.path.join(rel_src_dir, "*.options")})']
     )
->>>>>>> 97cc1ea7
     yield ''
 
     return local_obj_varname
