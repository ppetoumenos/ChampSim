/*
 *    Copyright 2023 The ChampSim Contributors
 *
 * Licensed under the Apache License, Version 2.0 (the "License");
 * you may not use this file except in compliance with the License.
 * You may obtain a copy of the License at
 *
 * http://www.apache.org/licenses/LICENSE-2.0
 *
 * Unless required by applicable law or agreed to in writing, software
 * distributed under the License is distributed on an "AS IS" BASIS,
 * WITHOUT WARRANTIES OR CONDITIONS OF ANY KIND, either express or implied.
 * See the License for the specific language governing permissions and
 * limitations under the License.
 */

#include "cache.h"

#include <algorithm>
#include <cassert>
#include <cmath>
#include <cstdint> // for uint64_t, uint8_t, uint32_t
#include <cstdio>  // for size_t, stderr
#include <numeric>
#include <string_view> // for string_view
#include <fmt/core.h>
#include <fmt/ranges.h>

#include "champsim.h"
#include "champsim_constants.h"
#include "deadlock.h"
#include "instruction.h"
#include "util/algorithm.h"
#include "util/bits.h" // for bitmask, lg2, splice_bits
#include "util/span.h"

CACHE::tag_lookup_type::tag_lookup_type(const request_type& req, bool local_pref, bool skip)
    : address(req.address), v_address(req.v_address), data(req.data), ip(req.ip), instr_id(req.instr_id), pf_metadata(req.pf_metadata), cpu(req.cpu),
      type(req.type), prefetch_from_this(local_pref), skip_fill(skip), is_translated(req.is_translated), instr_depend_on_me(req.instr_depend_on_me)
{
}

CACHE::mshr_type::mshr_type(const tag_lookup_type& req, uint64_t cycle)
    : address(req.address), v_address(req.v_address), ip(req.ip), instr_id(req.instr_id), cpu(req.cpu), type(req.type),
      prefetch_from_this(req.prefetch_from_this), cycle_enqueued(cycle), instr_depend_on_me(req.instr_depend_on_me), to_return(req.to_return)
{
}

CACHE::mshr_type CACHE::mshr_type::merge(mshr_type predecessor, mshr_type successor)
{
  std::vector<uint64_t> merged_instr{};
  std::vector<std::deque<response_type>*> merged_return{};

  std::set_union(std::begin(predecessor.instr_depend_on_me), std::end(predecessor.instr_depend_on_me), std::begin(successor.instr_depend_on_me),
                 std::end(successor.instr_depend_on_me), std::back_inserter(merged_instr));
  std::set_union(std::begin(predecessor.to_return), std::end(predecessor.to_return), std::begin(successor.to_return), std::end(successor.to_return),
                 std::back_inserter(merged_return));

  mshr_type retval{(successor.type == access_type::PREFETCH) ? predecessor : successor};
  retval.instr_depend_on_me = merged_instr;
  retval.to_return = merged_return;
  retval.data_promise = predecessor.data_promise;

  if (predecessor.event_cycle < std::numeric_limits<uint64_t>::max()) {
    retval.event_cycle = predecessor.event_cycle;
  }

  if constexpr (champsim::debug_print) {
    if (successor.type == access_type::PREFETCH) {
      fmt::print("[MSHR] {} address {:#x} type: {} into address {:#x} type: {} event: {}\n", __func__, successor.address, access_type_names.at(champsim::to_underlying(successor.type)), predecessor.address, access_type_names.at(champsim::to_underlying(successor.type)), retval.event_cycle);
    } else {
      fmt::print("[MSHR] {} address {:#x} type: {} into address {:#x} type: {} event: {}\n", __func__, predecessor.address, access_type_names.at(champsim::to_underlying(predecessor.type)), successor.address, access_type_names.at(champsim::to_underlying(successor.type)), retval.event_cycle);
    }
  }

  return retval;
}

CACHE::BLOCK::BLOCK(const mshr_type& mshr)
    : valid(true), prefetch(mshr.prefetch_from_this), dirty(mshr.type == access_type::WRITE), address(mshr.address), v_address(mshr.v_address),
      data(mshr.data_promise->data)
{
}

auto CACHE::matches_address(uint64_t addr) const
{
  return [match = addr >> OFFSET_BITS, shamt = OFFSET_BITS](const auto& entry) {
    return (entry.address >> shamt) == match;
  };
}

template <typename T>
uint64_t CACHE::module_address(const T& element) const
{
  auto address_bitmask = ~champsim::bitmask(match_offset_bits ? 0 : OFFSET_BITS);
  auto address = virtual_prefetch ? element.v_address : element.address;
  return address & address_bitmask;
}

bool CACHE::handle_fill(const mshr_type& fill_mshr)
{
  cpu = fill_mshr.cpu;

  // find victim
  auto [set_begin, set_end] = get_set_span(fill_mshr.address);
  auto way = std::find_if_not(set_begin, set_end, [](auto x) { return x.valid; });
  if (way == set_end) {
    way = std::next(set_begin, impl_find_victim(fill_mshr.cpu, fill_mshr.instr_id, get_set_index(fill_mshr.address), &*set_begin, fill_mshr.ip,
                                                fill_mshr.address, champsim::to_underlying(fill_mshr.type)));
  }
  assert(set_begin <= way);
  assert(way <= set_end);
  assert(way != set_end || fill_mshr.type != access_type::WRITE);               // Writes may not bypass
  const auto way_idx = static_cast<std::size_t>(std::distance(set_begin, way)); // cast protected by earlier assertion

  if constexpr (champsim::debug_print) {
    fmt::print("[{}] {} instr_id: {} address: {:#x} v_address: {:#x} set: {} way: {} type: {} prefetch_metadata: {} cycle_enqueued: {} cycle: {}\n", NAME,
               __func__, fill_mshr.instr_id, fill_mshr.address, fill_mshr.v_address, get_set_index(fill_mshr.address), way_idx,
               access_type_names.at(champsim::to_underlying(fill_mshr.type)), fill_mshr.data_promise->pf_metadata, fill_mshr.cycle_enqueued, current_cycle);
  }

  if (way != set_end && way->valid && way->dirty) {
    request_type writeback_packet;

    writeback_packet.cpu = fill_mshr.cpu;
    writeback_packet.address = way->address;
    writeback_packet.data = way->data;
    writeback_packet.instr_id = fill_mshr.instr_id;
    writeback_packet.ip = 0;
    writeback_packet.type = access_type::WRITE;
    writeback_packet.pf_metadata = way->pf_metadata;
    writeback_packet.response_requested = false;

    if constexpr (champsim::debug_print) {
      fmt::print("[{}] {} evict address: {:#x} v_address: {:#x} prefetch_metadata: {}\n", NAME, __func__, writeback_packet.address, writeback_packet.v_address,
                 fill_mshr.data_promise->pf_metadata);
    }

    auto success = lower_level->add_wq(writeback_packet);
    if (!success) {
      return false;
    }
  }

  uint64_t evicting_address = 0;
  if (way != set_end && way->valid) {
    evicting_address = module_address(*way);
  }

  auto metadata_thru = impl_prefetcher_cache_fill(module_address(fill_mshr), get_set_index(fill_mshr.address), way_idx,
                                                  (fill_mshr.type == access_type::PREFETCH) ? 1 : 0, evicting_address, fill_mshr.data_promise->pf_metadata);
  impl_update_replacement_state(fill_mshr.cpu, get_set_index(fill_mshr.address), way_idx, module_address(fill_mshr), fill_mshr.ip, evicting_address,
                                champsim::to_underlying(fill_mshr.type), 0U);

  if (way != set_end) {
    if (way->valid && way->prefetch) {
      ++sim_stats.pf_useless;
    }

    if (fill_mshr.type == access_type::PREFETCH) {
      ++sim_stats.pf_fill;
    }

    *way = BLOCK{fill_mshr};
    way->pf_metadata = metadata_thru;
  }

  // COLLECT STATS
  sim_stats.total_miss_latency += current_cycle - (fill_mshr.cycle_enqueued + 1);

  response_type response{fill_mshr.address, fill_mshr.v_address, fill_mshr.data_promise->data, metadata_thru, fill_mshr.instr_depend_on_me};
  for (auto* ret : fill_mshr.to_return) {
    ret->push_back(response);
  }

  return true;
}

bool CACHE::try_hit(const tag_lookup_type& handle_pkt)
{
  cpu = handle_pkt.cpu;

  // access cache
  auto [set_begin, set_end] = get_set_span(handle_pkt.address);
  auto way = std::find_if(set_begin, set_end, matches_address(handle_pkt.address));
  const auto hit = (way != set_end);
  const auto useful_prefetch = (hit && way->prefetch && !handle_pkt.prefetch_from_this);

  if constexpr (champsim::debug_print) {
    fmt::print("[{}] {} instr_id: {} address: {:#x} v_address: {:#x} data: {:#x} set: {} way: {} ({}) type: {} cycle: {}\n", NAME, __func__,
               handle_pkt.instr_id, handle_pkt.address, handle_pkt.v_address, handle_pkt.data, get_set_index(handle_pkt.address), std::distance(set_begin, way),
               hit ? "HIT" : "MISS", access_type_names.at(champsim::to_underlying(handle_pkt.type)), current_cycle);
  }

  // update prefetcher on load instructions and prefetches from upper levels
  auto metadata_thru = handle_pkt.pf_metadata;
  if (should_activate_prefetcher(handle_pkt)) {
    metadata_thru = impl_prefetcher_cache_operate(module_address(handle_pkt), handle_pkt.ip, hit ? 1 : 0, useful_prefetch,
                                                  champsim::to_underlying(handle_pkt.type), metadata_thru);
  }

  if (hit) {
    ++sim_stats.hits.at(champsim::to_underlying(handle_pkt.type)).at(handle_pkt.cpu);

    // update replacement policy
    const auto way_idx = static_cast<std::size_t>(std::distance(set_begin, way)); // cast protected by earlier assertion
    impl_update_replacement_state(handle_pkt.cpu, get_set_index(handle_pkt.address), way_idx, module_address(*way), handle_pkt.ip, 0,
                                  champsim::to_underlying(handle_pkt.type), 1U);

    response_type response{handle_pkt.address, handle_pkt.v_address, way->data, metadata_thru, handle_pkt.instr_depend_on_me};
    for (auto* ret : handle_pkt.to_return) {
      ret->push_back(response);
    }

    way->dirty = (handle_pkt.type == access_type::WRITE);

    // update prefetch stats and reset prefetch bit
    if (useful_prefetch) {
      ++sim_stats.pf_useful;
      way->prefetch = false;
    }
  }

  return hit;
}

auto CACHE::mshr_and_forward_packet(const tag_lookup_type& handle_pkt) -> std::pair<mshr_type, request_type>
{
  mshr_type to_allocate{handle_pkt, current_cycle};

  request_type fwd_pkt;

  fwd_pkt.asid[0] = handle_pkt.asid[0];
  fwd_pkt.asid[1] = handle_pkt.asid[1];
  fwd_pkt.type = (handle_pkt.type == access_type::WRITE) ? access_type::RFO : handle_pkt.type;
  fwd_pkt.pf_metadata = handle_pkt.pf_metadata;
  fwd_pkt.cpu = handle_pkt.cpu;

  fwd_pkt.address = handle_pkt.address;
  fwd_pkt.v_address = handle_pkt.v_address;
  fwd_pkt.data = handle_pkt.data;
  fwd_pkt.instr_id = handle_pkt.instr_id;
  fwd_pkt.ip = handle_pkt.ip;

  fwd_pkt.instr_depend_on_me = handle_pkt.instr_depend_on_me;
  fwd_pkt.response_requested = (!handle_pkt.prefetch_from_this || !handle_pkt.skip_fill);

  return std::pair{std::move(to_allocate), std::move(fwd_pkt)};
}

bool CACHE::handle_miss(const tag_lookup_type& handle_pkt)
{
  if constexpr (champsim::debug_print) {
    fmt::print("[{}] {} instr_id: {} address: {:#x} v_address: {:#x} type: {} local_prefetch: {} cycle: {}\n", NAME, __func__, handle_pkt.instr_id,
               handle_pkt.address, handle_pkt.v_address, access_type_names.at(champsim::to_underlying(handle_pkt.type)), handle_pkt.prefetch_from_this,
               current_cycle);
  }

  mshr_type to_allocate{handle_pkt, current_cycle};

  cpu = handle_pkt.cpu;

  auto mshr_pkt = mshr_and_forward_packet(handle_pkt);

  // check mshr
  auto mshr_entry = std::find_if(std::begin(MSHR), std::end(MSHR), matches_address(handle_pkt.address));
  bool mshr_full = (MSHR.size() == MSHR_SIZE);

  if (mshr_entry != MSHR.end()) // miss already inflight
  {
    if (mshr_entry->type == access_type::PREFETCH && handle_pkt.type != access_type::PREFETCH) {
      // Mark the prefetch as useful
      if (mshr_entry->prefetch_from_this) {
        ++sim_stats.pf_useful;
      }
    }

    *mshr_entry = mshr_type::merge(*mshr_entry, to_allocate);
  } else {
    if (mshr_full) { // not enough MSHR resource
      if constexpr (champsim::debug_print) {
        fmt::print("[{}] {} MSHR full\n", NAME, __func__);
      }

      return false; // TODO should we allow prefetches anyway if they will not be filled to this level?
    }

    const bool send_to_rq = (prefetch_as_load || handle_pkt.type != access_type::PREFETCH);
    bool success = send_to_rq ? lower_level->add_rq(mshr_pkt.second) : lower_level->add_pq(mshr_pkt.second);

    if (!success) {
      if constexpr (champsim::debug_print) {
        fmt::print("[{}] {} could not send to lower\n", NAME, __func__);
      }

      return false;
    }

    // Allocate an MSHR
    if (mshr_pkt.second.response_requested) {
      MSHR.emplace_back(std::move(mshr_pkt.first));
    }
  }

  ++sim_stats.misses.at(champsim::to_underlying(handle_pkt.type)).at(handle_pkt.cpu);

  return true;
}

bool CACHE::handle_write(const tag_lookup_type& handle_pkt)
{
  if constexpr (champsim::debug_print) {
    fmt::print("[{}] {} instr_id: {} address: {:#x} v_address: {:#x} type: {} local_prefetch: {} cycle: {}\n", NAME, __func__, handle_pkt.instr_id,
               handle_pkt.address, handle_pkt.v_address, access_type_names.at(champsim::to_underlying(handle_pkt.type)), handle_pkt.prefetch_from_this,
               current_cycle);
  }

  mshr_type to_allocate{handle_pkt, current_cycle};
  to_allocate.data_promise.ready_at(current_cycle + (warmup ? 0 : FILL_LATENCY));
  inflight_writes.push_back(to_allocate);

  ++sim_stats.misses.at(champsim::to_underlying(handle_pkt.type)).at(handle_pkt.cpu);

  return true;
}

template <bool UpdateRequest>
auto CACHE::initiate_tag_check(champsim::channel* ul)
{
  return [cycle = current_cycle + (warmup ? 0 : HIT_LATENCY), ul](const auto& entry) {
    CACHE::tag_lookup_type retval{entry};
    retval.event_cycle = cycle;

    if constexpr (UpdateRequest) {
      if (entry.response_requested) {
        retval.to_return = {&ul->returned};
      }
    } else {
      (void)ul; // supress warning about ul being unused
    }

    if constexpr (champsim::debug_print) {
<<<<<<< HEAD
      fmt::print("[TAG] initiate_tag_check instr_id: {} address: {:#x} v_address: {:#x} type: {} event: {}\n", retval.instr_id, retval.address,
                 retval.v_address, access_type_names.at(champsim::to_underlying(retval.type)), cycle);
=======
      fmt::print("[TAG] initiate_tag_check instr_id: {} address: {:#x} v_address: {:#x} type: {} response_requested: {} event: {}\n", retval.instr_id, retval.address,
                 retval.v_address, access_type_names.at(champsim::to_underlying(retval.type)), !std::empty(retval.to_return), retval.event_cycle);
>>>>>>> 4ad5acd7
    }

    return retval;
  };
}

long CACHE::operate()
{
<<<<<<< HEAD
  auto is_ready = [cycle = current_cycle](const auto& entry) {
    return entry.event_cycle <= cycle;
  };
  auto is_translated = [](const auto& entry) {
    return entry.is_translated;
  };

  for (auto* ul : upper_levels) {
=======
  long progress{0};

  for (auto ul : upper_levels)
>>>>>>> 4ad5acd7
    ul->check_collision();
  }

  // Finish returns
  std::for_each(std::cbegin(lower_level->returned), std::cend(lower_level->returned), [this](const auto& pkt) { this->finish_packet(pkt); });
  progress += std::distance(std::cbegin(lower_level->returned), std::cend(lower_level->returned));
  lower_level->returned.clear();

  // Finish translations
  if (lower_translate != nullptr) {
    std::for_each(std::cbegin(lower_translate->returned), std::cend(lower_translate->returned), [this](const auto& pkt) { this->finish_translation(pkt); });
    progress += std::distance(std::cbegin(lower_translate->returned), std::cend(lower_translate->returned));
    lower_translate->returned.clear();
  }

  // Perform fills
  auto fill_bw = MAX_FILL;
  for (auto q : {std::ref(MSHR), std::ref(inflight_writes)}) {
    auto [fill_begin, fill_end] = champsim::get_span_p(std::cbegin(q.get()), std::cend(q.get()), fill_bw,
                                                       [cycle = current_cycle](const auto& x) { return x.data_promise.is_ready_at(cycle); });
    auto complete_end = std::find_if_not(fill_begin, fill_end, [this](const auto& x) { return this->handle_fill(x); });
    fill_bw -= std::distance(fill_begin, complete_end);
    q.get().erase(fill_begin, complete_end);
  }
  progress += MAX_FILL - fill_bw;

  // Initiate tag checks
  auto tag_bw = std::clamp<long long>(MAX_TAG * HIT_LATENCY - std::size(inflight_tag_check), 0LL, MAX_TAG);
  auto can_translate = [avail = (std::size(translation_stash) < static_cast<std::size_t>(MSHR_SIZE))](const auto& entry) {
    return avail || entry.is_translated;
  };
  auto stash_bandwidth_consumed =
      champsim::transform_while_n(translation_stash, std::back_inserter(inflight_tag_check), tag_bw, is_translated, initiate_tag_check<false>());
  tag_bw -= stash_bandwidth_consumed;
  progress += stash_bandwidth_consumed;
  std::vector<long long> channels_bandwidth_consumed{};
  for (auto* ul : upper_levels) {
    for (auto q : {std::ref(ul->WQ), std::ref(ul->RQ), std::ref(ul->PQ)}) {
      auto bandwidth_consumed =
          champsim::transform_while_n(q.get(), std::back_inserter(inflight_tag_check), tag_bw, can_translate, initiate_tag_check<true>(ul));
      channels_bandwidth_consumed.push_back(bandwidth_consumed);
      tag_bw -= bandwidth_consumed;
      progress += bandwidth_consumed;
    }
  }
<<<<<<< HEAD
  auto pq_bandwidth_consumed =
      champsim::transform_while_n(internal_PQ, std::back_inserter(inflight_tag_check), tag_bw, can_translate, initiate_tag_check<false>());
  [[maybe_unused]] auto remaining_tag_bw = tag_bw - pq_bandwidth_consumed;
=======
  auto pq_bandwidth_consumed = champsim::transform_while_n(internal_PQ, std::back_inserter(inflight_tag_check), tag_bw, can_translate, initiate_tag_check<false>());
  tag_bw -= pq_bandwidth_consumed;
  progress += pq_bandwidth_consumed;
>>>>>>> 4ad5acd7

  // Issue translations
  std::for_each(std::begin(inflight_tag_check), std::end(inflight_tag_check), [this](auto& x) { this->issue_translation(x); });
  std::for_each(std::begin(translation_stash), std::end(translation_stash), [this](auto& x) { this->issue_translation(x); });

  // Find entries that would be ready except that they have not finished translation, move them to the stash
<<<<<<< HEAD
  auto [last_not_missed, stash_end] = champsim::extract_if(std::begin(inflight_tag_check), std::end(inflight_tag_check), std::back_inserter(translation_stash),
                                                           [is_ready, is_translated](const auto& x) { return is_ready(x) && !is_translated(x); });
=======
  auto [last_not_missed, stash_end] =
      champsim::extract_if(std::begin(inflight_tag_check), std::end(inflight_tag_check), std::back_inserter(translation_stash),
                           [cycle = current_cycle](const auto& x) { return x.event_cycle < cycle && !x.is_translated; });
  progress += std::distance(last_not_missed, std::end(inflight_tag_check));
>>>>>>> 4ad5acd7
  inflight_tag_check.erase(last_not_missed, std::end(inflight_tag_check));

  // Perform tag checks
  auto do_tag_check = [this](const auto& pkt) {
    if (this->try_hit(pkt)) {
      return true;
    }
    if (pkt.type == access_type::WRITE && !this->match_offset_bits) {
      return this->handle_write(pkt); // Treat writes (that is, writebacks) like fills
    }
    return this->handle_miss(pkt); // Treat writes (that is, stores) like reads
  };
  auto [tag_check_ready_begin, tag_check_ready_end] =
      champsim::get_span_p(std::begin(inflight_tag_check), std::end(inflight_tag_check), MAX_TAG,
                           [is_ready, is_translated](const auto& pkt) { return is_ready(pkt) && is_translated(pkt); });
  auto finish_tag_check_end = std::find_if_not(tag_check_ready_begin, tag_check_ready_end, do_tag_check);
<<<<<<< HEAD
  [[maybe_unused]] auto tag_bw_consumed = std::distance(tag_check_ready_begin, finish_tag_check_end);
=======
  auto tag_bw_consumed = std::distance(tag_check_ready_begin, finish_tag_check_end);
  progress += std::distance(tag_check_ready_begin, finish_tag_check_end);
>>>>>>> 4ad5acd7
  inflight_tag_check.erase(tag_check_ready_begin, finish_tag_check_end);

  impl_prefetcher_cycle_operate();

<<<<<<< HEAD
  if (champsim::debug_print) {
    fmt::print("[{}] {} cycle completed: {} tags checked: {} remaining: {} stash consumed: {} remaining: {} channel consumed: {} pq consumed {} unused consume "
               "bw {}\n",
               NAME, __func__, current_cycle, tag_bw_consumed, std::size(inflight_tag_check), stash_bandwidth_consumed, std::size(translation_stash),
               channels_bandwidth_consumed, pq_bandwidth_consumed, remaining_tag_bw);
=======
  if constexpr (champsim::debug_print) {
    fmt::print("[{}] {} cycle completed: {} tags checked: {} remaining: {} stash consumed: {} remaining: {} channel consumed: {} pq consumed {} unused consume bw {}\n", NAME, __func__, current_cycle,
        tag_bw_consumed, std::size(inflight_tag_check),
        stash_bandwidth_consumed, std::size(translation_stash),
        channels_bandwidth_consumed, pq_bandwidth_consumed, tag_bw);
>>>>>>> 4ad5acd7
  }

  return progress;
}

// LCOV_EXCL_START exclude deprecated function
uint64_t CACHE::get_set(uint64_t address) const { return get_set_index(address); }
// LCOV_EXCL_STOP

std::size_t CACHE::get_set_index(uint64_t address) const { return (address >> OFFSET_BITS) & champsim::bitmask(champsim::lg2(NUM_SET)); }

template <typename It>
std::pair<It, It> get_span(It anchor, typename std::iterator_traits<It>::difference_type set_idx, typename std::iterator_traits<It>::difference_type num_way)
{
  auto begin = std::next(anchor, set_idx * num_way);
  return {std::move(begin), std::next(begin, num_way)};
}

auto CACHE::get_set_span(uint64_t address) -> std::pair<std::vector<BLOCK>::iterator, std::vector<BLOCK>::iterator>
{
  const auto set_idx = get_set_index(address);
  assert(set_idx < NUM_SET);
  return get_span(std::begin(block), static_cast<std::vector<BLOCK>::difference_type>(set_idx), NUM_WAY); // safe cast because of prior assert
}

auto CACHE::get_set_span(uint64_t address) const -> std::pair<std::vector<BLOCK>::const_iterator, std::vector<BLOCK>::const_iterator>
{
  const auto set_idx = get_set_index(address);
  assert(set_idx < NUM_SET);
  return get_span(std::cbegin(block), static_cast<std::vector<BLOCK>::difference_type>(set_idx), NUM_WAY); // safe cast because of prior assert
}

// LCOV_EXCL_START exclude deprecated function
uint64_t CACHE::get_way(uint64_t address, uint64_t /*unused set index*/) const
{
  auto [begin, end] = get_set_span(address);
  return std::distance(begin, std::find_if(begin, end, matches_address(address)));
}
// LCOV_EXCL_STOP

uint64_t CACHE::invalidate_entry(uint64_t inval_addr)
{
  auto [begin, end] = get_set_span(inval_addr);
  auto inv_way = std::find_if(begin, end, matches_address(inval_addr));

  if (inv_way != end) {
    inv_way->valid = false;
  }

  return std::distance(begin, inv_way);
}

bool CACHE::prefetch_line(uint64_t pf_addr, bool fill_this_level, uint32_t prefetch_metadata)
{
  ++sim_stats.pf_requested;

  if (std::size(internal_PQ) >= PQ_SIZE) {
    return false;
  }

  request_type pf_packet;
  pf_packet.type = access_type::PREFETCH;
  pf_packet.pf_metadata = prefetch_metadata;
  pf_packet.cpu = cpu;
  pf_packet.address = pf_addr;
  pf_packet.v_address = virtual_prefetch ? pf_addr : 0;
  pf_packet.is_translated = !virtual_prefetch;

  internal_PQ.emplace_back(pf_packet, true, !fill_this_level);
  ++sim_stats.pf_issued;

  return true;
}

// LCOV_EXCL_START exclude deprecated function
bool CACHE::prefetch_line(uint64_t /*deprecated*/, uint64_t /*deprecated*/, uint64_t pf_addr, bool fill_this_level, uint32_t prefetch_metadata)
{
  return prefetch_line(pf_addr, fill_this_level, prefetch_metadata);
}
// LCOV_EXCL_STOP

void CACHE::finish_packet(const response_type& packet)
{
  // check MSHR information
  auto mshr_entry = std::find_if(std::begin(MSHR), std::end(MSHR), matches_address(packet.address));
  auto first_unreturned = std::find_if(MSHR.begin(), MSHR.end(), [](auto x) { return x.data_promise.has_unknown_readiness(); });

  // sanity check
  if (mshr_entry == MSHR.end()) {
    fmt::print(stderr, "[{}_MSHR] {} cannot find a matching entry! address: {:#x} v_address: {:#x}\n", NAME, __func__, packet.address, packet.v_address);
    assert(0);
  }

  // MSHR holds the most updated information about this request
  mshr_type::returned_value finished_value{packet.data, packet.pf_metadata};
  mshr_entry->data_promise = champsim::waitable{finished_value, current_cycle + (warmup ? 0 : FILL_LATENCY)};
  if constexpr (champsim::debug_print) {
    fmt::print("[{}_MSHR] finish_packet instr_id: {} address: {:#x} data: {:#x} type: {} current: {}\n", this->NAME, mshr_entry->instr_id, mshr_entry->address,
               mshr_entry->data_promise->data, access_type_names.at(champsim::to_underlying(mshr_entry->type)), current_cycle);
  }

  // Order this entry after previously-returned entries, but before non-returned
  // entries
  std::iter_swap(mshr_entry, first_unreturned);
}

void CACHE::finish_translation(const response_type& packet)
{
  auto matches_vpage = [page_num = packet.v_address >> LOG2_PAGE_SIZE](const auto& entry) {
    return (entry.v_address >> LOG2_PAGE_SIZE) == page_num;
  };
  auto mark_translated = [p_page = packet.data, this](auto& entry) {
    entry.address = champsim::splice_bits(p_page, entry.v_address, LOG2_PAGE_SIZE); // translated address
    entry.is_translated = true;                                                     // This entry is now translated

    if constexpr (champsim::debug_print) {
      fmt::print("[{}_TRANSLATE] finish_translation paddr: {:#x} vaddr: {:#x} cycle: {}\n", this->NAME, entry.address, entry.v_address, this->current_cycle);
    }
  };

  // Restart stashed translations
  auto finish_begin = std::find_if_not(std::begin(translation_stash), std::end(translation_stash), [](const auto& x) { return x.is_translated; });
  auto finish_end = std::stable_partition(finish_begin, std::end(translation_stash), matches_vpage);
  std::for_each(finish_begin, finish_end, mark_translated);

  // Find all packets that match the page of the returned packet
  for (auto& entry : inflight_tag_check) {
    if (matches_vpage(entry)) {
      mark_translated(entry);
    }
  }
}

void CACHE::issue_translation(tag_lookup_type& q_entry)
{
  if (!q_entry.translate_issued && !q_entry.is_translated) {
    request_type fwd_pkt;
    fwd_pkt.asid[0] = q_entry.asid[0];
    fwd_pkt.asid[1] = q_entry.asid[1];
    fwd_pkt.type = access_type::LOAD;
    fwd_pkt.cpu = q_entry.cpu;

    fwd_pkt.address = q_entry.address;
    fwd_pkt.v_address = q_entry.v_address;
    fwd_pkt.data = q_entry.data;
    fwd_pkt.instr_id = q_entry.instr_id;
    fwd_pkt.ip = q_entry.ip;

    fwd_pkt.instr_depend_on_me = q_entry.instr_depend_on_me;
    fwd_pkt.is_translated = true;

    q_entry.translate_issued = lower_translate->add_rq(fwd_pkt);
    if constexpr (champsim::debug_print) {
      if (q_entry.translate_issued) {
        fmt::print("[TRANSLATE] do_issue_translation instr_id: {} paddr: {:#x} vaddr: {:#x} cycle: {}\n", q_entry.instr_id, q_entry.address, q_entry.v_address,
                   access_type_names.at(champsim::to_underlying(q_entry.type)));
      }
    }
  }
}

std::size_t CACHE::get_mshr_occupancy() const { return std::size(MSHR); }

std::vector<std::size_t> CACHE::get_rq_occupancy() const
{
  std::vector<std::size_t> retval;
  std::transform(std::begin(upper_levels), std::end(upper_levels), std::back_inserter(retval), [](auto ulptr) { return ulptr->rq_occupancy(); });
  return retval;
}

std::vector<std::size_t> CACHE::get_wq_occupancy() const
{
  std::vector<std::size_t> retval;
  std::transform(std::begin(upper_levels), std::end(upper_levels), std::back_inserter(retval), [](auto ulptr) { return ulptr->wq_occupancy(); });
  return retval;
}

std::vector<std::size_t> CACHE::get_pq_occupancy() const
{
  std::vector<std::size_t> retval;
  std::transform(std::begin(upper_levels), std::end(upper_levels), std::back_inserter(retval), [](auto ulptr) { return ulptr->pq_occupancy(); });
  retval.push_back(std::size(internal_PQ));
  return retval;
}

// LCOV_EXCL_START exclude deprecated function
std::size_t CACHE::get_occupancy(uint8_t queue_type, uint64_t /*deprecated*/) const
{
  if (queue_type == 0) {
    return get_mshr_occupancy();
  }
  return 0;
}
// LCOV_EXCL_STOP

std::size_t CACHE::get_mshr_size() const { return MSHR_SIZE; }

std::vector<std::size_t> CACHE::get_rq_size() const
{
  std::vector<std::size_t> retval;
  std::transform(std::begin(upper_levels), std::end(upper_levels), std::back_inserter(retval), [](auto ulptr) { return ulptr->rq_size(); });
  return retval;
}

std::vector<std::size_t> CACHE::get_wq_size() const
{
  std::vector<std::size_t> retval;
  std::transform(std::begin(upper_levels), std::end(upper_levels), std::back_inserter(retval), [](auto ulptr) { return ulptr->wq_size(); });
  return retval;
}

std::vector<std::size_t> CACHE::get_pq_size() const
{
  std::vector<std::size_t> retval;
  std::transform(std::begin(upper_levels), std::end(upper_levels), std::back_inserter(retval), [](auto ulptr) { return ulptr->pq_size(); });
  retval.push_back(PQ_SIZE);
  return retval;
}

// LCOV_EXCL_START exclude deprecated function
std::size_t CACHE::get_size(uint8_t queue_type, uint64_t /*deprecated*/) const
{
  if (queue_type == 0) {
    return get_mshr_size();
  }
  return 0;
}
// LCOV_EXCL_STOP

namespace
{
double occupancy_ratio(std::size_t occ, std::size_t sz) { return std::ceil(occ) / std::ceil(sz); }

std::vector<double> occupancy_ratio_vec(std::vector<std::size_t> occ, std::vector<std::size_t> sz)
{
  std::vector<double> retval;
  std::transform(std::begin(occ), std::end(occ), std::begin(sz), std::back_inserter(retval), occupancy_ratio);
  return retval;
}
} // namespace

double CACHE::get_mshr_occupancy_ratio() const { return ::occupancy_ratio(get_mshr_occupancy(), get_mshr_size()); }

std::vector<double> CACHE::get_rq_occupancy_ratio() const { return ::occupancy_ratio_vec(get_rq_occupancy(), get_rq_size()); }

std::vector<double> CACHE::get_wq_occupancy_ratio() const { return ::occupancy_ratio_vec(get_wq_occupancy(), get_wq_size()); }

std::vector<double> CACHE::get_pq_occupancy_ratio() const { return ::occupancy_ratio_vec(get_pq_occupancy(), get_pq_size()); }

void CACHE::initialize()
{
  impl_prefetcher_initialize();
  impl_initialize_replacement();
}

void CACHE::begin_phase()
{
  stats_type new_roi_stats;
  stats_type new_sim_stats;

  new_roi_stats.name = NAME;
  new_sim_stats.name = NAME;

  roi_stats = new_roi_stats;
  sim_stats = new_sim_stats;

  for (auto* ul : upper_levels) {
    channel_type::stats_type ul_new_roi_stats;
    channel_type::stats_type ul_new_sim_stats;
    ul->roi_stats = ul_new_roi_stats;
    ul->sim_stats = ul_new_sim_stats;
  }
}

void CACHE::end_phase(unsigned finished_cpu)
{
  for (auto type : {access_type::LOAD, access_type::RFO, access_type::PREFETCH, access_type::WRITE, access_type::TRANSLATION}) {
    roi_stats.hits.at(champsim::to_underlying(type)).at(finished_cpu) = sim_stats.hits.at(champsim::to_underlying(type)).at(finished_cpu);
    roi_stats.misses.at(champsim::to_underlying(type)).at(finished_cpu) = sim_stats.misses.at(champsim::to_underlying(type)).at(finished_cpu);
  }

  roi_stats.pf_requested = sim_stats.pf_requested;
  roi_stats.pf_issued = sim_stats.pf_issued;
  roi_stats.pf_useful = sim_stats.pf_useful;
  roi_stats.pf_useless = sim_stats.pf_useless;
  roi_stats.pf_fill = sim_stats.pf_fill;

  auto total_miss = 0ULL;
  for (auto type : {access_type::LOAD, access_type::RFO, access_type::PREFETCH, access_type::WRITE, access_type::TRANSLATION}) {
    total_miss =
        std::accumulate(std::begin(roi_stats.hits.at(champsim::to_underlying(type))), std::end(roi_stats.hits.at(champsim::to_underlying(type))), total_miss);
  }
  roi_stats.avg_miss_latency = std::ceil(sim_stats.total_miss_latency) / std::ceil(total_miss);

  for (auto* ul : upper_levels) {
    ul->roi_stats.RQ_ACCESS = ul->sim_stats.RQ_ACCESS;
    ul->roi_stats.RQ_MERGED = ul->sim_stats.RQ_MERGED;
    ul->roi_stats.RQ_FULL = ul->sim_stats.RQ_FULL;
    ul->roi_stats.RQ_TO_CACHE = ul->sim_stats.RQ_TO_CACHE;

    ul->roi_stats.PQ_ACCESS = ul->sim_stats.PQ_ACCESS;
    ul->roi_stats.PQ_MERGED = ul->sim_stats.PQ_MERGED;
    ul->roi_stats.PQ_FULL = ul->sim_stats.PQ_FULL;
    ul->roi_stats.PQ_TO_CACHE = ul->sim_stats.PQ_TO_CACHE;

    ul->roi_stats.WQ_ACCESS = ul->sim_stats.WQ_ACCESS;
    ul->roi_stats.WQ_MERGED = ul->sim_stats.WQ_MERGED;
    ul->roi_stats.WQ_FULL = ul->sim_stats.WQ_FULL;
    ul->roi_stats.WQ_TO_CACHE = ul->sim_stats.WQ_TO_CACHE;
    ul->roi_stats.WQ_FORWARD = ul->sim_stats.WQ_FORWARD;
  }
}

template <typename T>
bool CACHE::should_activate_prefetcher(const T& pkt) const
{
  return ((1 << champsim::to_underlying(pkt.type)) & pref_activate_mask) && !pkt.prefetch_from_this;
}

// LCOV_EXCL_START Exclude the following function from LCOV
void CACHE::print_deadlock()
{
<<<<<<< HEAD
  champsim::range_print_deadlock(MSHR, NAME + "_MSHR", "instr_id: {} address: {:#x} v_addr: {:#x} type: {} ready: {}",
                                 [cycle = current_cycle](const auto& entry) {
                                   return std::tuple{entry.instr_id, entry.address, entry.v_address, access_type_names.at(champsim::to_underlying(entry.type)),
                                                     entry.data_promise.is_ready_at(cycle)};
                                 });

  champsim::range_print_deadlock(inflight_tag_check, NAME + "_tags",
                                 "instr_id: {} address: {:#x} v_addr: {:#x} is_translated: {} translate_issued: {} event_cycle: {}", [](const auto& entry) {
                                   return std::tuple{entry.instr_id,      entry.address,          entry.v_address,
                                                     entry.is_translated, entry.translate_issued, entry.event_cycle};
                                 });

  champsim::range_print_deadlock(translation_stash, NAME + "_translation",
                                 "instr_id: {} address: {:#x} v_addr: {:#x} is_translated: {} translate_issued: {} event_cycle: {}", [](const auto& entry) {
                                   return std::tuple{entry.instr_id,      entry.address,          entry.v_address,
                                                     entry.is_translated, entry.translate_issued, entry.event_cycle};
                                 });

  for (auto* ul : upper_levels) {
    champsim::range_print_deadlock(ul->RQ, NAME + "_RQ", "instr_id: {} address: {:#x} v_addr: {:#x} type: {} translated: {}", [](const auto& entry) {
      return std::tuple{entry.instr_id, entry.address, entry.v_address, access_type_names.at(champsim::to_underlying(entry.type)), entry.is_translated};
    });

    champsim::range_print_deadlock(ul->WQ, NAME + "_WQ", "instr_id: {} address: {:#x} v_addr: {:#x} type: {} translated: {}", [](const auto& entry) {
      return std::tuple{entry.instr_id, entry.address, entry.v_address, access_type_names.at(champsim::to_underlying(entry.type)), entry.is_translated};
    });

    champsim::range_print_deadlock(ul->PQ, NAME + "_PQ", "instr_id: {} address: {:#x} v_addr: {:#x} type: {} translated: {}", [](const auto& entry) {
      return std::tuple{entry.instr_id, entry.address, entry.v_address, access_type_names.at(champsim::to_underlying(entry.type)), entry.is_translated};
    });
=======
  std::string_view mshr_write{"instr_id: {} address: {:#x} v_addr: {:#x} type: {} event: {}"};
  auto mshr_pack = [](const auto& entry) {
    return std::tuple{entry.instr_id, entry.address, entry.v_address, access_type_names.at(champsim::to_underlying(entry.type)),
      entry.event_cycle};
  };

  std::string_view tag_check_write{"instr_id: {} address: {:#x} v_addr: {:#x} is_translated: {} translate_issued: {} event_cycle: {}"};
  auto tag_check_pack = [](const auto& entry) {
    return std::tuple{entry.instr_id, entry.address, entry.v_address, entry.is_translated, entry.translate_issued, entry.event_cycle};
  };

  champsim::range_print_deadlock(MSHR, NAME + "_MSHR", mshr_write, mshr_pack);
  champsim::range_print_deadlock(inflight_tag_check, NAME + "_tags", tag_check_write, tag_check_pack);
  champsim::range_print_deadlock(translation_stash, NAME + "_translation", tag_check_write, tag_check_pack);

  std::string_view q_writer{"instr_id: {} address: {:#x} v_addr: {:#x} type: {} translated: {}"};
  auto q_entry_pack = [](const auto& entry) {
    return std::tuple{entry.instr_id, entry.address, entry.v_address, access_type_names.at(champsim::to_underlying(entry.type)), entry.is_translated};
  };

  for (auto* ul : upper_levels) {
    champsim::range_print_deadlock(ul->RQ, NAME + "_RQ", q_writer, q_entry_pack);
    champsim::range_print_deadlock(ul->WQ, NAME + "_WQ", q_writer, q_entry_pack);
    champsim::range_print_deadlock(ul->PQ, NAME + "_PQ", q_writer, q_entry_pack);
>>>>>>> 4ad5acd7
  }
}
// LCOV_EXCL_STOP<|MERGE_RESOLUTION|>--- conflicted
+++ resolved
@@ -61,15 +61,11 @@
   retval.to_return = merged_return;
   retval.data_promise = predecessor.data_promise;
 
-  if (predecessor.event_cycle < std::numeric_limits<uint64_t>::max()) {
-    retval.event_cycle = predecessor.event_cycle;
-  }
-
   if constexpr (champsim::debug_print) {
     if (successor.type == access_type::PREFETCH) {
-      fmt::print("[MSHR] {} address {:#x} type: {} into address {:#x} type: {} event: {}\n", __func__, successor.address, access_type_names.at(champsim::to_underlying(successor.type)), predecessor.address, access_type_names.at(champsim::to_underlying(successor.type)), retval.event_cycle);
+      fmt::print("[MSHR] {} address {:#x} type: {} into address {:#x} type: {}\n", __func__, successor.address, access_type_names.at(champsim::to_underlying(successor.type)), predecessor.address, access_type_names.at(champsim::to_underlying(successor.type)));
     } else {
-      fmt::print("[MSHR] {} address {:#x} type: {} into address {:#x} type: {} event: {}\n", __func__, predecessor.address, access_type_names.at(champsim::to_underlying(predecessor.type)), successor.address, access_type_names.at(champsim::to_underlying(successor.type)), retval.event_cycle);
+      fmt::print("[MSHR] {} address {:#x} type: {} into address {:#x} type: {}\n", __func__, predecessor.address, access_type_names.at(champsim::to_underlying(predecessor.type)), successor.address, access_type_names.at(champsim::to_underlying(successor.type)));
     }
   }
 
@@ -340,13 +336,8 @@
     }
 
     if constexpr (champsim::debug_print) {
-<<<<<<< HEAD
-      fmt::print("[TAG] initiate_tag_check instr_id: {} address: {:#x} v_address: {:#x} type: {} event: {}\n", retval.instr_id, retval.address,
-                 retval.v_address, access_type_names.at(champsim::to_underlying(retval.type)), cycle);
-=======
       fmt::print("[TAG] initiate_tag_check instr_id: {} address: {:#x} v_address: {:#x} type: {} response_requested: {} event: {}\n", retval.instr_id, retval.address,
                  retval.v_address, access_type_names.at(champsim::to_underlying(retval.type)), !std::empty(retval.to_return), retval.event_cycle);
->>>>>>> 4ad5acd7
     }
 
     return retval;
@@ -355,7 +346,8 @@
 
 long CACHE::operate()
 {
-<<<<<<< HEAD
+  long progress{0};
+
   auto is_ready = [cycle = current_cycle](const auto& entry) {
     return entry.event_cycle <= cycle;
   };
@@ -364,11 +356,6 @@
   };
 
   for (auto* ul : upper_levels) {
-=======
-  long progress{0};
-
-  for (auto ul : upper_levels)
->>>>>>> 4ad5acd7
     ul->check_collision();
   }
 
@@ -414,30 +401,19 @@
       progress += bandwidth_consumed;
     }
   }
-<<<<<<< HEAD
   auto pq_bandwidth_consumed =
       champsim::transform_while_n(internal_PQ, std::back_inserter(inflight_tag_check), tag_bw, can_translate, initiate_tag_check<false>());
-  [[maybe_unused]] auto remaining_tag_bw = tag_bw - pq_bandwidth_consumed;
-=======
-  auto pq_bandwidth_consumed = champsim::transform_while_n(internal_PQ, std::back_inserter(inflight_tag_check), tag_bw, can_translate, initiate_tag_check<false>());
   tag_bw -= pq_bandwidth_consumed;
   progress += pq_bandwidth_consumed;
->>>>>>> 4ad5acd7
 
   // Issue translations
   std::for_each(std::begin(inflight_tag_check), std::end(inflight_tag_check), [this](auto& x) { this->issue_translation(x); });
   std::for_each(std::begin(translation_stash), std::end(translation_stash), [this](auto& x) { this->issue_translation(x); });
 
   // Find entries that would be ready except that they have not finished translation, move them to the stash
-<<<<<<< HEAD
   auto [last_not_missed, stash_end] = champsim::extract_if(std::begin(inflight_tag_check), std::end(inflight_tag_check), std::back_inserter(translation_stash),
                                                            [is_ready, is_translated](const auto& x) { return is_ready(x) && !is_translated(x); });
-=======
-  auto [last_not_missed, stash_end] =
-      champsim::extract_if(std::begin(inflight_tag_check), std::end(inflight_tag_check), std::back_inserter(translation_stash),
-                           [cycle = current_cycle](const auto& x) { return x.event_cycle < cycle && !x.is_translated; });
   progress += std::distance(last_not_missed, std::end(inflight_tag_check));
->>>>>>> 4ad5acd7
   inflight_tag_check.erase(last_not_missed, std::end(inflight_tag_check));
 
   // Perform tag checks
@@ -454,29 +430,17 @@
       champsim::get_span_p(std::begin(inflight_tag_check), std::end(inflight_tag_check), MAX_TAG,
                            [is_ready, is_translated](const auto& pkt) { return is_ready(pkt) && is_translated(pkt); });
   auto finish_tag_check_end = std::find_if_not(tag_check_ready_begin, tag_check_ready_end, do_tag_check);
-<<<<<<< HEAD
   [[maybe_unused]] auto tag_bw_consumed = std::distance(tag_check_ready_begin, finish_tag_check_end);
-=======
-  auto tag_bw_consumed = std::distance(tag_check_ready_begin, finish_tag_check_end);
   progress += std::distance(tag_check_ready_begin, finish_tag_check_end);
->>>>>>> 4ad5acd7
   inflight_tag_check.erase(tag_check_ready_begin, finish_tag_check_end);
 
   impl_prefetcher_cycle_operate();
 
-<<<<<<< HEAD
-  if (champsim::debug_print) {
-    fmt::print("[{}] {} cycle completed: {} tags checked: {} remaining: {} stash consumed: {} remaining: {} channel consumed: {} pq consumed {} unused consume "
-               "bw {}\n",
-               NAME, __func__, current_cycle, tag_bw_consumed, std::size(inflight_tag_check), stash_bandwidth_consumed, std::size(translation_stash),
-               channels_bandwidth_consumed, pq_bandwidth_consumed, remaining_tag_bw);
-=======
   if constexpr (champsim::debug_print) {
     fmt::print("[{}] {} cycle completed: {} tags checked: {} remaining: {} stash consumed: {} remaining: {} channel consumed: {} pq consumed {} unused consume bw {}\n", NAME, __func__, current_cycle,
         tag_bw_consumed, std::size(inflight_tag_check),
         stash_bandwidth_consumed, std::size(translation_stash),
         channels_bandwidth_consumed, pq_bandwidth_consumed, tag_bw);
->>>>>>> 4ad5acd7
   }
 
   return progress;
@@ -799,42 +763,10 @@
 // LCOV_EXCL_START Exclude the following function from LCOV
 void CACHE::print_deadlock()
 {
-<<<<<<< HEAD
-  champsim::range_print_deadlock(MSHR, NAME + "_MSHR", "instr_id: {} address: {:#x} v_addr: {:#x} type: {} ready: {}",
-                                 [cycle = current_cycle](const auto& entry) {
-                                   return std::tuple{entry.instr_id, entry.address, entry.v_address, access_type_names.at(champsim::to_underlying(entry.type)),
-                                                     entry.data_promise.is_ready_at(cycle)};
-                                 });
-
-  champsim::range_print_deadlock(inflight_tag_check, NAME + "_tags",
-                                 "instr_id: {} address: {:#x} v_addr: {:#x} is_translated: {} translate_issued: {} event_cycle: {}", [](const auto& entry) {
-                                   return std::tuple{entry.instr_id,      entry.address,          entry.v_address,
-                                                     entry.is_translated, entry.translate_issued, entry.event_cycle};
-                                 });
-
-  champsim::range_print_deadlock(translation_stash, NAME + "_translation",
-                                 "instr_id: {} address: {:#x} v_addr: {:#x} is_translated: {} translate_issued: {} event_cycle: {}", [](const auto& entry) {
-                                   return std::tuple{entry.instr_id,      entry.address,          entry.v_address,
-                                                     entry.is_translated, entry.translate_issued, entry.event_cycle};
-                                 });
-
-  for (auto* ul : upper_levels) {
-    champsim::range_print_deadlock(ul->RQ, NAME + "_RQ", "instr_id: {} address: {:#x} v_addr: {:#x} type: {} translated: {}", [](const auto& entry) {
-      return std::tuple{entry.instr_id, entry.address, entry.v_address, access_type_names.at(champsim::to_underlying(entry.type)), entry.is_translated};
-    });
-
-    champsim::range_print_deadlock(ul->WQ, NAME + "_WQ", "instr_id: {} address: {:#x} v_addr: {:#x} type: {} translated: {}", [](const auto& entry) {
-      return std::tuple{entry.instr_id, entry.address, entry.v_address, access_type_names.at(champsim::to_underlying(entry.type)), entry.is_translated};
-    });
-
-    champsim::range_print_deadlock(ul->PQ, NAME + "_PQ", "instr_id: {} address: {:#x} v_addr: {:#x} type: {} translated: {}", [](const auto& entry) {
-      return std::tuple{entry.instr_id, entry.address, entry.v_address, access_type_names.at(champsim::to_underlying(entry.type)), entry.is_translated};
-    });
-=======
-  std::string_view mshr_write{"instr_id: {} address: {:#x} v_addr: {:#x} type: {} event: {}"};
-  auto mshr_pack = [](const auto& entry) {
+  std::string_view mshr_write{"instr_id: {} address: {:#x} v_addr: {:#x} type: {} ready: {}"};
+  auto mshr_pack = [cycle = current_cycle](const auto& entry) {
     return std::tuple{entry.instr_id, entry.address, entry.v_address, access_type_names.at(champsim::to_underlying(entry.type)),
-      entry.event_cycle};
+      entry.data_promise.is_ready_at(cycle)};
   };
 
   std::string_view tag_check_write{"instr_id: {} address: {:#x} v_addr: {:#x} is_translated: {} translate_issued: {} event_cycle: {}"};
@@ -855,7 +787,6 @@
     champsim::range_print_deadlock(ul->RQ, NAME + "_RQ", q_writer, q_entry_pack);
     champsim::range_print_deadlock(ul->WQ, NAME + "_WQ", q_writer, q_entry_pack);
     champsim::range_print_deadlock(ul->PQ, NAME + "_PQ", q_writer, q_entry_pack);
->>>>>>> 4ad5acd7
   }
 }
 // LCOV_EXCL_STOP