--- conflicted
+++ resolved
@@ -299,12 +299,8 @@
   }
 
   // COLLECT STATS
-<<<<<<< HEAD
   sim_stats.back().total_miss_latency += current_cycle - handle_pkt.cycle_enqueued;
-  sim_stats.back().misses[handle_pkt.cpu][handle_pkt.type]++;
-=======
   sim_stats.back().misses[handle_pkt.type][handle_pkt.cpu]++;
->>>>>>> ab399f45
 
   return true;
 }
@@ -510,70 +506,9 @@
   roi_stats.back().total_miss_latency = sim_stats.back().total_miss_latency;
 }
 
-<<<<<<< HEAD
-void print_cache_stats(std::string name, uint32_t cpu, CACHE::stats_type stats)
-{
-  uint64_t TOTAL_HIT = std::accumulate(std::begin(stats.hits.at(cpu)), std::end(stats.hits[cpu]), 0ull),
-           TOTAL_MISS = std::accumulate(std::begin(stats.misses.at(cpu)), std::end(stats.misses[cpu]), 0ull);
-
-  std::cout << name << " TOTAL       ";
-  std::cout << "ACCESS: " << std::setw(10) << TOTAL_HIT + TOTAL_MISS << "  ";
-  std::cout << "HIT: " << std::setw(10) << TOTAL_HIT << "  ";
-  std::cout << "MISS: " << std::setw(10) << TOTAL_MISS << std::endl;
-
-  std::cout << name << " LOAD        ";
-  std::cout << "ACCESS: " << std::setw(10) << stats.hits[cpu][LOAD] + stats.misses[cpu][LOAD] << "  ";
-  std::cout << "HIT: " << std::setw(10) << stats.hits[cpu][LOAD] << "  ";
-  std::cout << "MISS: " << std::setw(10) << stats.misses[cpu][LOAD] << std::endl;
-
-  std::cout << name << " RFO         ";
-  std::cout << "ACCESS: " << std::setw(10) << stats.hits[cpu][RFO] + stats.misses[cpu][RFO] << "  ";
-  std::cout << "HIT: " << std::setw(10) << stats.hits[cpu][RFO] << "  ";
-  std::cout << "MISS: " << std::setw(10) << stats.misses[cpu][RFO] << std::endl;
-
-  std::cout << name << " PREFETCH    ";
-  std::cout << "ACCESS: " << std::setw(10) << stats.hits[cpu][PREFETCH] + stats.misses[cpu][PREFETCH] << "  ";
-  std::cout << "HIT: " << std::setw(10) << stats.hits[cpu][PREFETCH] << "  ";
-  std::cout << "MISS: " << std::setw(10) << stats.misses[cpu][PREFETCH] << std::endl;
-
-  std::cout << name << " WRITE       ";
-  std::cout << "ACCESS: " << std::setw(10) << stats.hits[cpu][WRITE] + stats.misses[cpu][WRITE] << "  ";
-  std::cout << "HIT: " << std::setw(10) << stats.hits[cpu][WRITE] << "  ";
-  std::cout << "MISS: " << std::setw(10) << stats.misses[cpu][WRITE] << std::endl;
-
-  std::cout << name << " TRANSLATION ";
-  std::cout << "ACCESS: " << std::setw(10) << stats.hits[cpu][TRANSLATION] + stats.misses[cpu][TRANSLATION] << "  ";
-  std::cout << "HIT: " << std::setw(10) << stats.hits[cpu][TRANSLATION] << "  ";
-  std::cout << "MISS: " << std::setw(10) << stats.misses[cpu][TRANSLATION] << std::endl;
-
-  std::cout << name << " PREFETCH  ";
-  std::cout << "REQUESTED: " << std::setw(10) << stats.pf_requested << "  ";
-  std::cout << "ISSUED: " << std::setw(10) << stats.pf_issued << "  ";
-  std::cout << "USEFUL: " << std::setw(10) << stats.pf_useful << "  ";
-  std::cout << "USELESS: " << std::setw(10) << stats.pf_useless << std::endl;
-
-  std::cout << name << " AVERAGE MISS LATENCY: " << (1.0 * (stats.total_miss_latency)) / TOTAL_MISS << " cycles" << std::endl;
-  // std::cout << " AVERAGE MISS LATENCY: " << (stats.total_miss_latency)/TOTAL_MISS << " cycles " << stats.total_miss_latency << "/" << TOTAL_MISS<< std::endl;
-}
-
-void CACHE::print_roi_stats()
-{
-  for (std::size_t i = 0; i < NUM_CPUS; ++i)
-    print_cache_stats(NAME, i, roi_stats.back());
-}
-
-void CACHE::print_phase_stats()
-{
-  for (std::size_t i = 0; i < NUM_CPUS; ++i)
-    print_cache_stats(NAME, i, sim_stats.back());
-}
-
 bool CACHE::should_activate_prefetcher(const PACKET& pkt) const {
   return ((1 << static_cast<int>(pkt.type)) & pref_activate_mask) && !pkt.prefetch_from_this;
 }
-=======
-bool CACHE::should_activate_prefetcher(const PACKET& pkt) const { return (1 << static_cast<int>(pkt.type)) & pref_activate_mask; }
->>>>>>> ab399f45
 
 void CACHE::print_deadlock()
 {
