#include "cache.h"

#include <algorithm>
#include <iterator>

#include "champsim.h"
#include "champsim_constants.h"
#include "set.h"
#include "util.h"
#include "vmem.h"

#ifndef SANITY_CHECK
#define NDEBUG
#endif

uint64_t l2pf_access = 0;

extern VirtualMemory vmem;
extern uint64_t current_core_cycle[NUM_CPUS];
extern uint8_t  warmup_complete[NUM_CPUS];

class min_fill_index
{
    public:
    bool operator() (PACKET lhs, PACKET rhs)
    {
        return rhs.returned != COMPLETED || (lhs.returned == COMPLETED && lhs.event_cycle < rhs.event_cycle);
    }
};

template <>
struct is_valid<PACKET>
{
    is_valid() {}
    bool operator()(const PACKET &test)
    {
        return test.address != 0;
    }
};

void CACHE::handle_fill()
{
    while (writes_available_this_cycle > 0)
    {
        auto fill_mshr = std::min_element(std::begin(MSHR), std::end(MSHR), min_fill_index());
        if (fill_mshr->returned != COMPLETED || fill_mshr->event_cycle > current_core_cycle[fill_mshr->cpu])
            return;

        // find victim
        uint32_t set = get_set(fill_mshr->address);
        uint32_t way = find_victim(fill_mshr->cpu, fill_mshr->instr_id, set, &block.data()[set*NUM_WAY], fill_mshr->ip, fill_mshr->full_addr, fill_mshr->type);

        bool success = filllike_miss(set, way, *fill_mshr);
        if (!success)
            return;

        if (way != NUM_WAY)
        {
            // update processed packets
<<<<<<< HEAD
            if (cache_type == IS_ITLB)
                fill_mshr->instruction_pa = block[set*NUM_WAY + way].data;
            else if (cache_type == IS_DTLB)
                fill_mshr->data_pa = block[set*NUM_WAY + way].data;
=======
            fill_mshr->data = block[set*NUM_WAY + way].data;
>>>>>>> 5db6e114

            for (auto ret : fill_mshr->to_return)
                ret->return_data(&(*fill_mshr));
        }

        PACKET empty;
        *fill_mshr = empty;

        writes_available_this_cycle--;
    }
}

void CACHE::handle_writeback()
{
    while (writes_available_this_cycle > 0)
    {
        PACKET &handle_pkt = WQ.entry[WQ.head];

        // handle the oldest entry
        if ((WQ.occupancy == 0) || (handle_pkt.cpu >= NUM_CPUS) || (handle_pkt.event_cycle > current_core_cycle[handle_pkt.cpu]))
            return;

        // access cache
        uint32_t set = get_set(handle_pkt.address);
        uint32_t way = get_way(handle_pkt.address, set);

        BLOCK &fill_block = block[set*NUM_WAY + way];

        if (way < NUM_WAY) // HIT
        {
            update_replacement_state(handle_pkt.cpu, set, way, fill_block.full_addr, handle_pkt.ip, 0, handle_pkt.type, 1);

            // COLLECT STATS
            sim_hit[handle_pkt.cpu][handle_pkt.type]++;
            sim_access[handle_pkt.cpu][handle_pkt.type]++;

            // mark dirty
            fill_block.dirty = 1;
        }
        else // MISS
        {
            DP ( if (warmup_complete[handle_pkt.cpu]) {
                    std::cout << "[" << NAME << "] " << __func__ << " type: " << +handle_pkt.type << " miss";
                    std::cout << " instr_id: " << handle_pkt.instr_id << " address: " << std::hex << handle_pkt.address;
                    std::cout << " full_addr: " << handle_pkt.full_addr << std::dec;
                    std::cout << " cycle: " << handle_pkt.event_cycle << std::endl; });

            bool success;
            if (cache_type == IS_L1D) {
                success = readlike_miss(handle_pkt);
            }
            else {
                // find victim
                uint32_t set = get_set(handle_pkt.address);
                uint32_t way = find_victim(handle_pkt.cpu, handle_pkt.instr_id, set, &block.data()[set*NUM_WAY], handle_pkt.ip, handle_pkt.full_addr, handle_pkt.type);

                success = filllike_miss(set, way, handle_pkt);
            }

            if (!success)
                return;
        }

        // remove this entry from WQ
        writes_available_this_cycle--;
        WQ.remove_queue(&handle_pkt);
    }
}

void CACHE::handle_read()
{
    while (reads_available_this_cycle > 0) {

        PACKET &handle_pkt = RQ.entry[RQ.head];

        // handle the oldest entry
        if ((RQ.occupancy == 0) || (handle_pkt.cpu >= NUM_CPUS) || (handle_pkt.event_cycle > current_core_cycle[handle_pkt.cpu]))
            return;

        uint32_t set = get_set(handle_pkt.address);
        uint32_t way = get_way(handle_pkt.address, set);

        if (way < NUM_WAY) // HIT
        {
            readlike_hit(set, way, handle_pkt);
        }
        else {
            // check mshr
            auto mshr_entry = std::find_if(MSHR.begin(), MSHR.end(), eq_addr<PACKET>(handle_pkt.address));

            if (mshr_entry != std::end(MSHR))
            {
                // mark merged consumer
                if (handle_pkt.type == RFO) {

                    if (handle_pkt.tlb_access) {
                        mshr_entry->sq_index_depend_on_me.insert (handle_pkt.sq_index);
                        mshr_entry->sq_index_depend_on_me.join (handle_pkt.sq_index_depend_on_me, SQ_SIZE);
                    }

                    mshr_entry->lq_index_depend_on_me.join (handle_pkt.lq_index_depend_on_me, LQ_SIZE);
                }
                else {
                    if (handle_pkt.instruction) {
                        mshr_entry->instruction = 1; // add as instruction type

                        DP (if (warmup_complete[mshr_entry->cpu]) {
                                cout << "[INSTR_MERGED] " << __func__ << " cpu: " << mshr_entry->cpu << " instr_id: " << mshr_entry->instr_id;
                                cout << " merged rob_index: " << handle_pkt.rob_index << " instr_id: " << handle_pkt.instr_id << endl; });
                    }
                    else
                    {
                        uint32_t lq_index = handle_pkt.lq_index;
                        mshr_entry->is_data = 1; // add as data type
                        mshr_entry->lq_index_depend_on_me.insert (lq_index);

                        DP (if (warmup_complete[handle_pkt.cpu]) {
                                cout << "[DATA_MERGED] " << __func__ << " cpu: " << handle_pkt.cpu << " instr_id: " << handle_pkt.instr_id;
                                cout << " merged rob_index: " << handle_pkt.rob_index << " instr_id: " << handle_pkt.instr_id << " lq_index: " << handle_pkt.lq_index << endl; });
                        mshr_entry->lq_index_depend_on_me.join (handle_pkt.lq_index_depend_on_me, LQ_SIZE);
                        mshr_entry->sq_index_depend_on_me.join (handle_pkt.sq_index_depend_on_me, SQ_SIZE);
                    }
                }
            }

            bool success = readlike_miss(handle_pkt);
            if (!success)
                return;
        }

        // remove this entry from RQ
        RQ.remove_queue(&handle_pkt);
        reads_available_this_cycle--;
    }
}

void CACHE::handle_prefetch()
{
    while (reads_available_this_cycle > 0)
    {
        PACKET &handle_pkt = PQ.entry[PQ.head];

        // handle the oldest entry
        if ((PQ.occupancy == 0) || (handle_pkt.cpu >= NUM_CPUS) || (handle_pkt.event_cycle > current_core_cycle[handle_pkt.cpu]))
            return;

        uint32_t set = get_set(handle_pkt.address);
        uint32_t way = get_way(handle_pkt.address, set);

        if (way < NUM_WAY) // HIT
        {
            readlike_hit(set, way, handle_pkt);
        }
        else {
            bool success = readlike_miss(handle_pkt);
            if (!success)
                return;
        }

        // remove this entry from PQ
        PQ.remove_queue(&handle_pkt);
        reads_available_this_cycle--;
    }
}

void CACHE::readlike_hit(std::size_t set, std::size_t way, PACKET &handle_pkt)
{
    BLOCK &hit_block = block[set*NUM_WAY + way];

<<<<<<< HEAD
    if (cache_type == IS_ITLB)
        handle_pkt.instruction_pa = hit_block.data;
    else if (cache_type == IS_DTLB)
        handle_pkt.data_pa = hit_block.data;
    else if (cache_type == IS_STLB)
        handle_pkt.data = hit_block.data;
=======
    handle_pkt.data = hit_block.data;
>>>>>>> 5db6e114

    // update prefetcher on load instruction
    if (handle_pkt.type == LOAD || (handle_pkt.type == PREFETCH && handle_pkt.pf_origin_level < fill_level))
    {
        if(cache_type == IS_L1I)
            l1i_prefetcher_cache_operate(handle_pkt.cpu, handle_pkt.ip, 1, hit_block.prefetch);
        if (cache_type == IS_L1D)
            l1d_prefetcher_operate(handle_pkt.full_v_addr, handle_pkt.full_addr, handle_pkt.ip, 1, handle_pkt.type);
        else if (cache_type == IS_L2C)
            l2c_prefetcher_operate(handle_pkt.v_address << LOG2_BLOCK_SIZE, hit_block.address << LOG2_BLOCK_SIZE, handle_pkt.ip, 1, handle_pkt.type, 0);
        else if (cache_type == IS_LLC)
        {
            cpu = handle_pkt.cpu;
            llc_prefetcher_operate(handle_pkt.v_address << LOG2_BLOCK_SIZE, hit_block.address << LOG2_BLOCK_SIZE, handle_pkt.ip, 1, handle_pkt.type, 0);
            cpu = 0;
        }
    }

    // update replacement policy
    update_replacement_state(handle_pkt.cpu, set, way, hit_block.full_addr, handle_pkt.ip, 0, handle_pkt.type, 1);

    // COLLECT STATS
    sim_hit[handle_pkt.cpu][handle_pkt.type]++;
    sim_access[handle_pkt.cpu][handle_pkt.type]++;

    for (auto ret : handle_pkt.to_return)
        ret->return_data(&handle_pkt);

    // update prefetch stats and reset prefetch bit
    if (hit_block.prefetch) {
        pf_useful++;
        hit_block.prefetch = 0;
    }
    hit_block.used = 1;
}

bool CACHE::readlike_miss(PACKET handle_pkt)
{
    // check mshr
    auto mshr_entry = std::find_if(MSHR.begin(), MSHR.end(), eq_addr<PACKET>(handle_pkt.address));
    bool mshr_full = std::all_of(MSHR.begin(), MSHR.end(), is_valid<PACKET>());

    if (mshr_entry != MSHR.end()) // miss already inflight
    {
        // update fill location
        mshr_entry->fill_level = std::min(mshr_entry->fill_level, handle_pkt.fill_level);
<<<<<<< HEAD
        mshr_entry->fill_l1i |= handle_pkt.fill_l1i;
        mshr_entry->fill_l1d |= handle_pkt.fill_l1d;
=======
>>>>>>> 5db6e114
        mshr_entry->to_return.insert(handle_pkt.to_return.begin(), handle_pkt.to_return.end());

        if (mshr_entry->type == PREFETCH && handle_pkt.type != PREFETCH)
        {
            uint8_t  prior_returned = mshr_entry->returned;
            uint64_t prior_event_cycle = mshr_entry->event_cycle;
            *mshr_entry = handle_pkt;

            // in case request is already returned, we should keep event_cycle and retunred variables
            mshr_entry->returned = prior_returned;
            mshr_entry->event_cycle = prior_event_cycle;
        }
    }
    else
    {
        if (mshr_full) // not enough MSHR resource
            return false; // TODO should we allow prefetches anyway if they will not be filled to this level?

        // check to make sure the lower level RQ has room for this read miss
        if (cache_type == IS_LLC && lower_level->get_occupancy(1, handle_pkt.address) == lower_level->get_size(1, handle_pkt.address))
            return false;

        // Non-LLC prefetches are prefetch requests to lower level
        if (cache_type != IS_LLC && handle_pkt.type == PREFETCH && lower_level->get_occupancy(3, handle_pkt.address) == lower_level->get_size(3, handle_pkt.address))
            return false;

        // Allocate an MSHR
        if (handle_pkt.fill_level <= fill_level)
        {
            auto it = std::find_if_not(MSHR.begin(), MSHR.end(), is_valid<PACKET>());
            assert(it != std::end(MSHR));
            *it = handle_pkt;
            it->returned = INFLIGHT;
            it->cycle_enqueued = current_core_cycle[handle_pkt.cpu];
        }

        // Send to the lower level
        if (cache_type != IS_STLB)
        {
            PACKET fwd_pkt = handle_pkt;
            if (handle_pkt.fill_level <= fill_level)
                fwd_pkt.to_return = {this};
            else
                fwd_pkt.to_return = {};

            if (handle_pkt.type == PREFETCH && cache_type != IS_LLC)
                lower_level->add_pq(&fwd_pkt);
            else
                lower_level->add_rq(&fwd_pkt);
        }
        else
        {
            // TODO: need to differentiate page table walk and actual swap
            handle_pkt.data = vmem.va_to_pa(handle_pkt.cpu, handle_pkt.full_addr) >> LOG2_PAGE_SIZE;
            handle_pkt.event_cycle = current_core_cycle[handle_pkt.cpu];
            return_data(&handle_pkt);
        }
    }

    // update prefetcher on load instructions and prefetches from upper levels
    if (handle_pkt.type == LOAD || (handle_pkt.type == PREFETCH && handle_pkt.pf_origin_level < fill_level))
    {
        if(cache_type == IS_L1I)
            l1i_prefetcher_cache_operate(handle_pkt.cpu, handle_pkt.ip, 0, 0);
        if (cache_type == IS_L1D)
            l1d_prefetcher_operate(handle_pkt.full_v_addr, handle_pkt.full_addr, handle_pkt.ip, 0, handle_pkt.type);
        if (cache_type == IS_L2C)
            l2c_prefetcher_operate(handle_pkt.v_address << LOG2_BLOCK_SIZE, handle_pkt.address << LOG2_BLOCK_SIZE, handle_pkt.ip, 0, handle_pkt.type, 0);
        if (cache_type == IS_LLC)
        {
            cpu = handle_pkt.cpu;
            llc_prefetcher_operate(handle_pkt.v_address << LOG2_BLOCK_SIZE, handle_pkt.address << LOG2_BLOCK_SIZE, handle_pkt.ip, 0, handle_pkt.type, 0);
            cpu = 0;
        }
    }

    return true;
}

bool CACHE::filllike_miss(std::size_t set, std::size_t way, PACKET handle_pkt)
{
    bool bypass = (way == NUM_WAY);
#ifndef LLC_BYPASS
    assert(!bypass);
#endif
    assert(handle_pkt.type != WRITEBACK || !bypass);

    BLOCK &fill_block = block[set*NUM_WAY + way];
    bool evicting_dirty = !bypass && (lower_level != NULL) && fill_block.dirty;
    auto evicting_l1i_v_addr = bypass ? 0 : fill_block.ip;
    auto evicting_address = bypass ? 0 : fill_block.address;

    // is this dirty?
    if (evicting_dirty && (lower_level->get_occupancy(2, fill_block.address) == lower_level->get_size(2, fill_block.address))) {

        // lower level WQ is full, cannot replace this victim
        lower_level->increment_WQ_FULL(fill_block.address);

        DP ( if (warmup_complete[handle_pkt.cpu]) {
                std::cout << "[" << NAME << "] " << __func__ << " ceasing write. ";
                std::cout << " Lower level wq is full!" << " fill_addr: " << std::hex << handle_pkt.address;
                std::cout << " victim_addr: " << fill_block.tag << std::dec << std::endl; });
        return false;
    }

    if (!bypass)
    {
        if (evicting_dirty) {
            PACKET writeback_packet;

            writeback_packet.fill_level = fill_level << 1;
            writeback_packet.cpu = handle_pkt.cpu;
            writeback_packet.address = fill_block.address;
            writeback_packet.full_addr = fill_block.full_addr;
            writeback_packet.data = fill_block.data;
            writeback_packet.instr_id = handle_pkt.instr_id;
            writeback_packet.ip = 0;
            writeback_packet.type = WRITEBACK;
            writeback_packet.event_cycle = current_core_cycle[handle_pkt.cpu];
            writeback_packet.to_return = {};

            lower_level->add_wq(&writeback_packet);
        }

        assert(cache_type != IS_ITLB || handle_pkt.data != 0);
        assert(cache_type != IS_DTLB || handle_pkt.data != 0);
        assert(cache_type != IS_STLB || handle_pkt.data != 0);

        if (fill_block.prefetch && !fill_block.used)
            pf_useless++;

        if (handle_pkt.type == PREFETCH)
            pf_fill++;

        auto lru = fill_block.lru; // preserve LRU state
        fill_block = handle_pkt; // fill cache
        fill_block.lru = lru;

        if (handle_pkt.type == WRITEBACK || (handle_pkt.type == RFO && cache_type == IS_L1D))
            fill_block.dirty = 1;
    }

    if(warmup_complete[handle_pkt.cpu] && (handle_pkt.cycle_enqueued != 0))
        total_miss_latency += current_core_cycle[handle_pkt.cpu] - handle_pkt.cycle_enqueued;

    // update prefetcher
    if (cache_type == IS_L1I)
        l1i_prefetcher_cache_fill(handle_pkt.cpu, handle_pkt.ip & ~(BLOCK_SIZE-1), set, way, handle_pkt.type == PREFETCH, evicting_l1i_v_addr & ~(BLOCK_SIZE-1));
    if (cache_type == IS_L1D)
        l1d_prefetcher_cache_fill(handle_pkt.full_v_addr, handle_pkt.full_addr, set, way, handle_pkt.type == PREFETCH, evicting_address << LOG2_BLOCK_SIZE, handle_pkt.pf_metadata);
    if  (cache_type == IS_L2C)
        handle_pkt.pf_metadata = l2c_prefetcher_cache_fill(handle_pkt.v_address << LOG2_BLOCK_SIZE, handle_pkt.address << LOG2_BLOCK_SIZE, set, way, handle_pkt.type == PREFETCH, evicting_address << LOG2_BLOCK_SIZE, handle_pkt.pf_metadata);
    if (cache_type == IS_LLC)
    {
        cpu = handle_pkt.cpu;
        handle_pkt.pf_metadata = llc_prefetcher_cache_fill(handle_pkt.v_address << LOG2_BLOCK_SIZE, handle_pkt.address << LOG2_BLOCK_SIZE, set, way, handle_pkt.type == PREFETCH, evicting_address << LOG2_BLOCK_SIZE, handle_pkt.pf_metadata);
        cpu = 0;
    }

    // update replacement policy
    update_replacement_state(handle_pkt.cpu, set, way, handle_pkt.full_addr, handle_pkt.ip, 0, handle_pkt.type, 0);

    // COLLECT STATS
    sim_miss[handle_pkt.cpu][handle_pkt.type]++;
    sim_access[handle_pkt.cpu][handle_pkt.type]++;

    return true;
}

void CACHE::operate()
{
    // perform all writes
    writes_available_this_cycle = MAX_WRITE;
    handle_fill();
    handle_writeback();

    // perform all reads
    reads_available_this_cycle = MAX_READ;
    handle_read();

    if(VAPQ.occupancy > 0)
      {
	va_translate_prefetches();
      }

    handle_prefetch();
}

uint32_t CACHE::get_set(uint64_t address)
{
    return (uint32_t) (address & ((1 << lg2(NUM_SET)) - 1)); 
}

uint32_t CACHE::get_way(uint64_t address, uint32_t set)
{
    auto begin = std::next(block.begin(), set*NUM_WAY);
    auto end   = std::next(begin, NUM_WAY);
    return std::distance(begin, std::find_if(begin, end, eq_addr<BLOCK>(address)));
}

int CACHE::invalidate_entry(uint64_t inval_addr)
{
    uint32_t set = get_set(inval_addr);
    uint32_t way = get_way(inval_addr, set);

    if (way < NUM_WAY)
        block[set*NUM_WAY + way].valid = 0;

    return way;
}

int CACHE::add_rq(PACKET *packet)
{
    // check for the latest wirtebacks in the write queue
    int wq_index = WQ.check_queue(packet);
    if (wq_index != -1) {

        packet->data = WQ.entry[wq_index].data;
        for (auto ret : packet->to_return)
            ret->return_data(packet);

        WQ.FORWARD++;
        RQ.ACCESS++;

        return -1;
    }

    // check for duplicates in the read queue
    int index = RQ.check_queue(packet);
    if (index != -1) {
        
        if (packet->instruction) {
            RQ.entry[index].instruction = 1; // add as instruction type

            DP (if (warmup_complete[packet->cpu]) {
                    std::cout << "[INSTR_MERGED] " << __func__ << " cpu: " << packet->cpu << " instr_id: " << RQ.entry[index].instr_id;
                    std::cout << " merged rob_index: " << packet->rob_index << " instr_id: " << packet->instr_id << std::endl; });
        }
        else 
        {
            // mark merged consumer
            if (packet->type == RFO) {

                uint32_t sq_index = packet->sq_index;
                RQ.entry[index].sq_index_depend_on_me.insert (sq_index);
            }
            else {
                uint32_t lq_index = packet->lq_index; 
                RQ.entry[index].lq_index_depend_on_me.insert (lq_index);

                DP (if (warmup_complete[packet->cpu]) {
                cout << "[DATA_MERGED] " << __func__ << " cpu: " << packet->cpu << " instr_id: " << RQ.entry[index].instr_id;
                cout << " merged rob_index: " << packet->rob_index << " instr_id: " << packet->instr_id << " lq_index: " << packet->lq_index << endl; });
            }
            RQ.entry[index].is_data = 1; // add as data type
        }

<<<<<<< HEAD
        RQ.entry[index].fill_l1i |= packet->fill_l1i;
        RQ.entry[index].fill_l1d |= packet->fill_l1d;
=======
>>>>>>> 5db6e114
        RQ.entry[index].to_return.insert(packet->to_return.begin(), packet->to_return.end());

        RQ.MERGED++;
        RQ.ACCESS++;

        return index; // merged index
    }

    // check occupancy
    if (RQ.occupancy == RQ_SIZE) {
        RQ.FULL++;

        return -2; // cannot handle this request
    }

    // if there is no duplicate, add it to RQ
    index = RQ.tail;

    assert(RQ.entry[index].address == 0);

    RQ.entry[index] = *packet;

    // ADD LATENCY
    if (RQ.entry[index].event_cycle < current_core_cycle[packet->cpu])
        RQ.entry[index].event_cycle = current_core_cycle[packet->cpu] + LATENCY;
    else
        RQ.entry[index].event_cycle += LATENCY;

    RQ.occupancy++;
    RQ.tail++;
    if (RQ.tail >= RQ.SIZE)
        RQ.tail = 0;

    DP ( if (warmup_complete[RQ.entry[index].cpu]) {
    cout << "[" << NAME << "_RQ] " <<  __func__ << " instr_id: " << RQ.entry[index].instr_id << " address: " << hex << RQ.entry[index].address;
    cout << " full_addr: " << RQ.entry[index].full_addr << dec;
    cout << " type: " << +RQ.entry[index].type << " head: " << RQ.head << " tail: " << RQ.tail << " occupancy: " << RQ.occupancy;
    cout << " event: " << RQ.entry[index].event_cycle << " current: " << current_core_cycle[RQ.entry[index].cpu] << endl; });

    if (packet->address == 0)
        assert(0);

    RQ.TO_CACHE++;
    RQ.ACCESS++;

    return -1;
}

int CACHE::add_wq(PACKET *packet)
{
    // check for duplicates in the write queue
    int index = WQ.check_queue(packet);
    if (index != -1) {

        WQ.MERGED++;
        WQ.ACCESS++;

        return index; // merged index
    }

    // sanity check
    if (WQ.occupancy >= WQ.SIZE)
        assert(0);

    // if there is no duplicate, add it to the write queue
    index = WQ.tail;
    if (WQ.entry[index].address != 0) {
        std::cerr << "[" << NAME << "_ERROR] " << __func__ << " is not empty index: " << index;
        std::cerr << " address: " << std::hex << WQ.entry[index].address;
        std::cerr << " full_addr: " << WQ.entry[index].full_addr << std::dec << std::endl;
        assert(0);
    }

    WQ.entry[index] = *packet;

    // ADD LATENCY
    if (WQ.entry[index].event_cycle < current_core_cycle[packet->cpu])
        WQ.entry[index].event_cycle = current_core_cycle[packet->cpu] + LATENCY;
    else
        WQ.entry[index].event_cycle += LATENCY;

    WQ.occupancy++;
    WQ.tail++;
    if (WQ.tail >= WQ.SIZE)
        WQ.tail = 0;

    DP (if (warmup_complete[WQ.entry[index].cpu]) {
    cout << "[" << NAME << "_WQ] " <<  __func__ << " instr_id: " << WQ.entry[index].instr_id << " address: " << hex << WQ.entry[index].address;
    cout << " full_addr: " << WQ.entry[index].full_addr << dec;
    cout << " head: " << WQ.head << " tail: " << WQ.tail << " occupancy: " << WQ.occupancy;
    cout << " data: " << hex << WQ.entry[index].data << dec;
    cout << " event: " << WQ.entry[index].event_cycle << " current: " << current_core_cycle[WQ.entry[index].cpu] << endl; });

    WQ.TO_CACHE++;
    WQ.ACCESS++;

    return -1;
}

int CACHE::prefetch_line(uint64_t ip, uint64_t base_addr, uint64_t pf_addr, int pf_fill_level, uint32_t prefetch_metadata)
{
    pf_requested++;

    if (PQ.occupancy < PQ.SIZE) {
        if ((base_addr>>LOG2_PAGE_SIZE) == (pf_addr>>LOG2_PAGE_SIZE)) {
            
            PACKET pf_packet;
            pf_packet.fill_level = pf_fill_level;
	    pf_packet.pf_origin_level = fill_level;
	    pf_packet.pf_metadata = prefetch_metadata;
            pf_packet.cpu = cpu;
            //pf_packet.data_index = LQ.entry[lq_index].data_index;
            //pf_packet.lq_index = lq_index;
            pf_packet.address = pf_addr >> LOG2_BLOCK_SIZE;
            pf_packet.full_addr = pf_addr;
            pf_packet.v_address = 0;
            pf_packet.full_v_addr = 0;
            //pf_packet.instr_id = LQ.entry[lq_index].instr_id;
            pf_packet.ip = ip;
            pf_packet.type = PREFETCH;
            pf_packet.event_cycle = current_core_cycle[cpu];

            // give a dummy 0 as the IP of a prefetch
            add_pq(&pf_packet);

            pf_issued++;

            return 1;
        }
    }

    return 0;
}

int CACHE::kpc_prefetch_line(uint64_t base_addr, uint64_t pf_addr, int pf_fill_level, int delta, int depth, int signature, int confidence, uint32_t prefetch_metadata)
{
    if (PQ.occupancy < PQ.SIZE) {
        if ((base_addr>>LOG2_PAGE_SIZE) == (pf_addr>>LOG2_PAGE_SIZE)) {
            
            PACKET pf_packet;
            pf_packet.fill_level = pf_fill_level;
	    pf_packet.pf_origin_level = fill_level;
	    pf_packet.pf_metadata = prefetch_metadata;
            pf_packet.cpu = cpu;
            //pf_packet.data_index = LQ.entry[lq_index].data_index;
            //pf_packet.lq_index = lq_index;
            pf_packet.address = pf_addr >> LOG2_BLOCK_SIZE;
            pf_packet.full_addr = pf_addr;
            pf_packet.v_address = 0;
            pf_packet.full_v_addr = 0;
            //pf_packet.instr_id = LQ.entry[lq_index].instr_id;
            pf_packet.ip = 0;
            pf_packet.type = PREFETCH;
            pf_packet.delta = delta;
            pf_packet.depth = depth;
            pf_packet.signature = signature;
            pf_packet.confidence = confidence;
            pf_packet.event_cycle = current_core_cycle[cpu];

            // give a dummy 0 as the IP of a prefetch
            add_pq(&pf_packet);

            pf_issued++;

            return 1;
        }
    }

    return 0;
}

int CACHE::va_prefetch_line(uint64_t ip, uint64_t pf_addr, int pf_fill_level, uint32_t prefetch_metadata)
{
  if(pf_addr == 0)
  {
      std::cerr << "va_prefetch_line() pf_addr cannot be 0! exiting" << std::endl;
      assert(0);
  }

  pf_requested++;
  if(VAPQ.occupancy < VAPQ.SIZE)
    {
      // generate new prefetch request packet
      PACKET pf_packet;
      pf_packet.fill_level = pf_fill_level;
      pf_packet.pf_origin_level = fill_level;
      pf_packet.pf_metadata = prefetch_metadata;
      pf_packet.cpu = cpu;
      pf_packet.v_address = pf_addr >> LOG2_BLOCK_SIZE;
      pf_packet.address = pf_addr >> LOG2_BLOCK_SIZE; // make address == v_address before translation just so we can use VAPQ's check_queue() function
	pf_packet.full_v_addr = pf_addr;
      pf_packet.full_addr = pf_addr;
      pf_packet.ip = ip;
      pf_packet.type = PREFETCH;
      pf_packet.event_cycle = 0;
      pf_packet.to_return = {this};

      int vapq_index = VAPQ.check_queue(&pf_packet);
      if(vapq_index != -1)
	{
	  // there's already a VA prefetch to this cache line
	  return 1;
	}

      // add the packet to the virtual address space prefetching queue
      int index = VAPQ.tail;
      VAPQ.entry[index] = pf_packet;
      VAPQ.occupancy++;
      VAPQ.tail++;
      if (VAPQ.tail >= VAPQ.SIZE)
	{
	  VAPQ.tail = 0;
	}

      return 1;
    }

  return 0;
}

void CACHE::va_translate_prefetches()
{
  // move translated prefetches from the VAPQ to the regular PQ
  uint32_t vapq_index = VAPQ.head;
  if (PQ.occupancy < PQ.SIZE)
    {
      for(uint32_t i=0; i<VAPQ.SIZE; i++)
	{
	  // identify a VA prefetch that is fully translated
	  if((VAPQ.entry[vapq_index].address != 0) && (VAPQ.entry[vapq_index].address != VAPQ.entry[vapq_index].v_address))
	    {
	      // move the translated prefetch over to the regular PQ
	      add_pq(&VAPQ.entry[vapq_index]);

	      // remove the prefetch from the VAPQ
	      VAPQ.remove_queue(&VAPQ.entry[vapq_index]);

	      break;
	    }
	  vapq_index++;
	  if(vapq_index >= VAPQ.SIZE)
	    {
	      vapq_index = 0;
	    }
	}
    }

  // TEMPORARY SOLUTION: mark prefetches as translated after a fixed latency
  vapq_index = VAPQ.head;
  for(uint32_t i=0; i<VAPQ.SIZE; i++)
    {
      if((VAPQ.entry[vapq_index].address == VAPQ.entry[vapq_index].v_address) && (VAPQ.entry[vapq_index].event_cycle <= current_core_cycle[cpu]))
        {
	  VAPQ.entry[vapq_index].full_addr = vmem.va_to_pa(cpu, VAPQ.entry[vapq_index].full_v_addr);
	  VAPQ.entry[vapq_index].address = (VAPQ.entry[vapq_index].full_addr)>>LOG2_BLOCK_SIZE;
          break;
        }
      vapq_index++;
      if(vapq_index >= VAPQ.SIZE)
        {
          vapq_index = 0;
        }
    }

  // initiate translation of new items in VAPQ
  vapq_index = VAPQ.head;
  for(uint32_t i=0; i<VAPQ.SIZE; i++)
    {
      if((VAPQ.entry[vapq_index].address == VAPQ.entry[vapq_index].v_address) && (VAPQ.entry[vapq_index].event_cycle == 0))
	{
	  VAPQ.entry[vapq_index].event_cycle = current_core_cycle[cpu] + VA_PREFETCH_TRANSLATION_LATENCY;
	  break;
	}
      vapq_index++;
      if(vapq_index >= VAPQ.SIZE)
	{
	  vapq_index = 0;
	}
    }
}

int CACHE::add_pq(PACKET *packet)
{
    // check for the latest wirtebacks in the write queue
    int wq_index = WQ.check_queue(packet);
    if (wq_index != -1) {
        
        packet->data = WQ.entry[wq_index].data;

        for (auto ret : packet->to_return)
            ret->return_data(packet);

        WQ.FORWARD++;
        PQ.ACCESS++;

        return -1;
    }

    // check for duplicates in the PQ
    int index = PQ.check_queue(packet);
    if (index != -1)
    {
        PQ.entry[index].fill_level   = std::min(PQ.entry[index].fill_level, packet->fill_level);
        PQ.entry[index].instruction |= packet->instruction;
        PQ.entry[index].is_data     |= packet->is_data;
<<<<<<< HEAD
        PQ.entry[index].fill_l1i    |= packet->fill_l1i;
        PQ.entry[index].fill_l1d    |= packet->fill_l1d;
=======
>>>>>>> 5db6e114
        PQ.entry[index].to_return.insert(packet->to_return.begin(), packet->to_return.end());

        PQ.MERGED++;
        PQ.ACCESS++;

        return index; // merged index
    }

    // check occupancy
    if (PQ.occupancy == PQ_SIZE) {
        PQ.FULL++;

        DP ( if (warmup_complete[packet->cpu]) {
        cout << "[" << NAME << "] cannot process add_pq since it is full" << endl; });
        return -2; // cannot handle this request
    }

    // if there is no duplicate, add it to PQ
    index = PQ.tail;

    assert(PQ.entry[index].address == 0);

    PQ.entry[index] = *packet;

    // ADD LATENCY
    if (PQ.entry[index].event_cycle < current_core_cycle[packet->cpu])
        PQ.entry[index].event_cycle = current_core_cycle[packet->cpu] + LATENCY;
    else
        PQ.entry[index].event_cycle += LATENCY;

    PQ.occupancy++;
    PQ.tail++;
    if (PQ.tail >= PQ.SIZE)
        PQ.tail = 0;

    DP ( if (warmup_complete[PQ.entry[index].cpu]) {
    cout << "[" << NAME << "_PQ] " <<  __func__ << " instr_id: " << PQ.entry[index].instr_id << " address: " << hex << PQ.entry[index].address;
    cout << " full_addr: " << PQ.entry[index].full_addr << dec;
    cout << " type: " << +PQ.entry[index].type << " head: " << PQ.head << " tail: " << PQ.tail << " occupancy: " << PQ.occupancy;
    cout << " event: " << PQ.entry[index].event_cycle << " current: " << current_core_cycle[PQ.entry[index].cpu] << endl; });

    if (packet->address == 0)
        assert(0);

    PQ.TO_CACHE++;
    PQ.ACCESS++;

    return -1;
}

void CACHE::return_data(PACKET *packet)
{
    // check MSHR information
    auto mshr_entry = std::find_if(MSHR.begin(), MSHR.end(), eq_addr<PACKET>(packet->address));

    // sanity check
    if (mshr_entry == MSHR.end()) {
        std::cerr << "[" << NAME << "_MSHR] " << __func__ << " instr_id: " << packet->instr_id << " cannot find a matching entry!";
        std::cerr << " full_addr: " << std::hex << packet->full_addr;
        std::cerr << " address: " << packet->address << std::dec;
        std::cerr << " event: " << packet->event_cycle << " current: " << current_core_cycle[packet->cpu] << std::endl;
        assert(0);
    }

    // MSHR holds the most updated information about this request
    // no need to do memcpy
    mshr_entry->returned = COMPLETED;
    mshr_entry->data = packet->data;
    mshr_entry->pf_metadata = packet->pf_metadata;

    // ADD LATENCY
    if (mshr_entry->event_cycle < current_core_cycle[packet->cpu])
        mshr_entry->event_cycle = current_core_cycle[packet->cpu] + LATENCY;
    else
        mshr_entry->event_cycle += LATENCY;

    DP (if (warmup_complete[packet->cpu]) {
            std::cout << "[" << NAME << "_MSHR] " <<  __func__ << " instr_id: " << mshr_entry->instr_id;
            std::cout << " address: " << std::hex << mshr_entry->address << " full_addr: " << mshr_entry->full_addr;
            std::cout << " data: " << mshr_entry->data << std::dec;
            std::cout << " index: " << std::distance(MSHR.begin(), mshr_entry) << " occupancy: " << get_occupancy(0,0);
            std::cout << " event: " << mshr_entry->event_cycle << " current: " << current_core_cycle[packet->cpu] << std::endl; });
}

uint32_t CACHE::get_occupancy(uint8_t queue_type, uint64_t address)
{
    if (queue_type == 0)
        return std::count_if(MSHR.begin(), MSHR.end(), is_valid<PACKET>());
    else if (queue_type == 1)
        return RQ.occupancy;
    else if (queue_type == 2)
        return WQ.occupancy;
    else if (queue_type == 3)
        return PQ.occupancy;

    return 0;
}

uint32_t CACHE::get_size(uint8_t queue_type, uint64_t address)
{
    if (queue_type == 0)
        return MSHR_SIZE;
    else if (queue_type == 1)
        return RQ.SIZE;
    else if (queue_type == 2)
        return WQ.SIZE;
    else if (queue_type == 3)
        return PQ.SIZE;

    return 0;
}

void CACHE::increment_WQ_FULL(uint64_t address)
{
    WQ.FULL++;
}
<|MERGE_RESOLUTION|>--- conflicted
+++ resolved
@@ -57,14 +57,7 @@
         if (way != NUM_WAY)
         {
             // update processed packets
-<<<<<<< HEAD
-            if (cache_type == IS_ITLB)
-                fill_mshr->instruction_pa = block[set*NUM_WAY + way].data;
-            else if (cache_type == IS_DTLB)
-                fill_mshr->data_pa = block[set*NUM_WAY + way].data;
-=======
             fill_mshr->data = block[set*NUM_WAY + way].data;
->>>>>>> 5db6e114
 
             for (auto ret : fill_mshr->to_return)
                 ret->return_data(&(*fill_mshr));
@@ -234,16 +227,7 @@
 {
     BLOCK &hit_block = block[set*NUM_WAY + way];
 
-<<<<<<< HEAD
-    if (cache_type == IS_ITLB)
-        handle_pkt.instruction_pa = hit_block.data;
-    else if (cache_type == IS_DTLB)
-        handle_pkt.data_pa = hit_block.data;
-    else if (cache_type == IS_STLB)
-        handle_pkt.data = hit_block.data;
-=======
     handle_pkt.data = hit_block.data;
->>>>>>> 5db6e114
 
     // update prefetcher on load instruction
     if (handle_pkt.type == LOAD || (handle_pkt.type == PREFETCH && handle_pkt.pf_origin_level < fill_level))
@@ -290,11 +274,6 @@
     {
         // update fill location
         mshr_entry->fill_level = std::min(mshr_entry->fill_level, handle_pkt.fill_level);
-<<<<<<< HEAD
-        mshr_entry->fill_l1i |= handle_pkt.fill_l1i;
-        mshr_entry->fill_l1d |= handle_pkt.fill_l1d;
-=======
->>>>>>> 5db6e114
         mshr_entry->to_return.insert(handle_pkt.to_return.begin(), handle_pkt.to_return.end());
 
         if (mshr_entry->type == PREFETCH && handle_pkt.type != PREFETCH)
@@ -552,11 +531,6 @@
             RQ.entry[index].is_data = 1; // add as data type
         }
 
-<<<<<<< HEAD
-        RQ.entry[index].fill_l1i |= packet->fill_l1i;
-        RQ.entry[index].fill_l1d |= packet->fill_l1d;
-=======
->>>>>>> 5db6e114
         RQ.entry[index].to_return.insert(packet->to_return.begin(), packet->to_return.end());
 
         RQ.MERGED++;
@@ -862,11 +836,6 @@
         PQ.entry[index].fill_level   = std::min(PQ.entry[index].fill_level, packet->fill_level);
         PQ.entry[index].instruction |= packet->instruction;
         PQ.entry[index].is_data     |= packet->is_data;
-<<<<<<< HEAD
-        PQ.entry[index].fill_l1i    |= packet->fill_l1i;
-        PQ.entry[index].fill_l1d    |= packet->fill_l1d;
-=======
->>>>>>> 5db6e114
         PQ.entry[index].to_return.insert(packet->to_return.begin(), packet->to_return.end());
 
         PQ.MERGED++;
