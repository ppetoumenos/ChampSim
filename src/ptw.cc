#include "ptw.h"

#include "champsim.h"
#include "util.h"
#include "vmem.h"

extern VirtualMemory vmem;
<<<<<<< HEAD

PageTableWalker::PageTableWalker(string v1, uint32_t cpu, unsigned fill_level, uint32_t v2, uint32_t v3, uint32_t v4, uint32_t v5, uint32_t v6, uint32_t v7, uint32_t v8, uint32_t v9, uint32_t v10, uint32_t v11, uint32_t v12, uint32_t v13, unsigned latency, MemoryRequestConsumer* ll)
 : champsim::operable(1), MemoryRequestConsumer(fill_level), MemoryRequestProducer(ll),
    NAME(v1), cpu(cpu), MSHR_SIZE(v11), MAX_READ(v12), MAX_FILL(v13),
    RQ{v10, latency},
    PSCL5{"PSCL5", 4, v2, v3}, //Translation from L5->L4
    PSCL4{"PSCL4", 3, v4, v5}, //Translation from L5->L3
    PSCL3{"PSCL3", 2, v6, v7}, //Translation from L5->L2
    PSCL2{"PSCL2", 1, v8, v9}, //Translation from L5->L1
    CR3_addr(vmem.get_pte_pa(cpu, 0, vmem.pt_levels).first)
=======
extern uint8_t warmup_complete[NUM_CPUS];

PageTableWalker::PageTableWalker(string v1, uint32_t cpu, unsigned fill_level, uint32_t v2, uint32_t v3, uint32_t v4, uint32_t v5, uint32_t v6, uint32_t v7,
                                 uint32_t v8, uint32_t v9, uint32_t v10, uint32_t v11, uint32_t v12, uint32_t v13, unsigned latency, MemoryRequestConsumer* ll)
    : champsim::operable(1), MemoryRequestConsumer(fill_level), MemoryRequestProducer(ll), NAME(v1), cpu(cpu), MSHR_SIZE(v11), MAX_READ(v12),
      MAX_FILL(v13), RQ{v10, latency}, PSCL5{"PSCL5", 4, v2, v3}, // Translation from L5->L4
      PSCL4{"PSCL4", 3, v4, v5},                                  // Translation from L5->L3
      PSCL3{"PSCL3", 2, v6, v7},                                  // Translation from L5->L2
      PSCL2{"PSCL2", 1, v8, v9},                                  // Translation from L5->L1
      CR3_addr(vmem.get_pte_pa(cpu, 0, vmem.pt_levels).first)
>>>>>>> bd6ee75c
{
}

void PageTableWalker::handle_read()
{
  int reads_this_cycle = MAX_READ;

  while (reads_this_cycle > 0 && RQ.has_ready() && std::size(MSHR) != MSHR_SIZE) {
    PACKET& handle_pkt = RQ.front();

    DP(if (warmup_complete[packet->cpu]) {
      std::cout << "[" << NAME << "] " << __func__ << " instr_id: " << handle_pkt.instr_id;
      std::cout << " address: " << std::hex << (handle_pkt.address >> LOG2_PAGE_SIZE) << " full_addr: " << handle_pkt.address;
      std::cout << " full_v_addr: " << handle_pkt.v_address;
      std::cout << " data: " << handle_pkt.data << std::dec;
      std::cout << " translation_level: " << +handle_pkt.translation_level;
      std::cout << " event: " << handle_pkt.event_cycle << " current: " << current_cycle << std::endl;
    });

    auto ptw_addr = splice_bits(CR3_addr, vmem.get_offset(handle_pkt.address, vmem.pt_levels - 1) * PTE_BYTES, LOG2_PAGE_SIZE);
    auto ptw_level = vmem.pt_levels - 1;
    for (auto pscl : {&PSCL5, &PSCL4, &PSCL3, &PSCL2}) {
      if (auto check_addr = pscl->check_hit(handle_pkt.address); check_addr.has_value()) {
        ptw_addr = check_addr.value();
        ptw_level = pscl->level - 1;
      }
    }

    PACKET packet = handle_pkt;
    packet.fill_level = lower_level->fill_level; // This packet will be sent from L1 to PTW.
    packet.address = ptw_addr;
    packet.v_address = handle_pkt.address;
    packet.cpu = cpu;
    packet.type = TRANSLATION;
    packet.init_translation_level = ptw_level;
    packet.translation_level = packet.init_translation_level;
    packet.to_return = {this};

    int rq_index = lower_level->add_rq(&packet);
    if (rq_index == -2)
      return;

    packet.to_return = handle_pkt.to_return; // Set the return for MSHR packet same as read packet.
    packet.type = handle_pkt.type;

    auto it = MSHR.insert(std::end(MSHR), packet);
    it->cycle_enqueued = current_cycle;
    it->event_cycle = std::numeric_limits<uint64_t>::max();

    RQ.pop_front();
    reads_this_cycle--;
  }
}

void PageTableWalker::handle_fill()
{
  int fill_this_cycle = MAX_FILL;

  while (fill_this_cycle > 0 && !std::empty(MSHR) && MSHR.front().event_cycle <= current_cycle) {
    auto fill_mshr = MSHR.begin();
    if (fill_mshr->translation_level == 0) // If translation complete
    {
      // Return the translated physical address to STLB. Does not contain last
      // 12 bits
      auto [addr, fault] = vmem.va_to_pa(cpu, fill_mshr->v_address);
      if (warmup_complete[cpu] && fault) {
        fill_mshr->event_cycle = current_cycle + vmem.minor_fault_penalty;
        MSHR.sort(ord_event_cycle<PACKET>{});
      } else {
        fill_mshr->data = addr;
        fill_mshr->address = fill_mshr->v_address;

        DP(if (warmup_complete[packet->cpu]) {
          std::cout << "[" << NAME << "] " << __func__ << " instr_id: " << fill_mshr->instr_id;
          std::cout << " address: " << std::hex << (fill_mshr->address >> LOG2_PAGE_SIZE) << " full_addr: " << fill_mshr->address;
          std::cout << " full_v_addr: " << fill_mshr->v_address;
          std::cout << " data: " << fill_mshr->data << std::dec;
          std::cout << " translation_level: " << +fill_mshr->translation_level;
          std::cout << " index: " << std::distance(MSHR.begin(), fill_mshr) << " occupancy: " << get_occupancy(0, 0);
          std::cout << " event: " << fill_mshr->event_cycle << " current: " << current_cycle << std::endl;
        });

        for (auto ret : fill_mshr->to_return)
          ret->return_data(&(*fill_mshr));

        if (warmup_complete[cpu])
          total_miss_latency += current_cycle - fill_mshr->cycle_enqueued;

        MSHR.erase(fill_mshr);
      }
    } else {
      auto [addr, fault] = vmem.get_pte_pa(cpu, fill_mshr->v_address, fill_mshr->translation_level);
      if (warmup_complete[cpu] && fault) {
        fill_mshr->event_cycle = current_cycle + vmem.minor_fault_penalty;
        MSHR.sort(ord_event_cycle<PACKET>{});
      } else {
        if (fill_mshr->translation_level == PSCL5.level)
          PSCL5.fill_cache(addr, fill_mshr->v_address);
        if (fill_mshr->translation_level == PSCL4.level)
          PSCL4.fill_cache(addr, fill_mshr->v_address);
        if (fill_mshr->translation_level == PSCL2.level)
          PSCL3.fill_cache(addr, fill_mshr->v_address);
        if (fill_mshr->translation_level == PSCL2.level)
          PSCL2.fill_cache(addr, fill_mshr->v_address);

        DP(if (warmup_complete[packet->cpu]) {
          std::cout << "[" << NAME << "] " << __func__ << " instr_id: " << fill_mshr->instr_id;
          std::cout << " address: " << std::hex << (fill_mshr->address >> LOG2_PAGE_SIZE) << " full_addr: " << fill_mshr->address;
          std::cout << " full_v_addr: " << fill_mshr->v_address;
          std::cout << " data: " << fill_mshr->data << std::dec;
          std::cout << " translation_level: " << +fill_mshr->translation_level;
          std::cout << " index: " << std::distance(MSHR.begin(), fill_mshr) << " occupancy: " << get_occupancy(0, 0);
          std::cout << " event: " << fill_mshr->event_cycle << " current: " << current_cycle << std::endl;
        });

        PACKET packet = *fill_mshr;
        packet.cpu = cpu;
        packet.type = TRANSLATION;
        packet.address = addr;
        packet.to_return = {this};
        packet.translation_level = fill_mshr->translation_level - 1;

        int rq_index = lower_level->add_rq(&packet);
        if (rq_index != -2) {
          fill_mshr->event_cycle = std::numeric_limits<uint64_t>::max();
          fill_mshr->address = packet.address;
          fill_mshr->translation_level--;

<<<<<<< HEAD
        RQ.pop_front();
        reads_this_cycle--;
    }
}

void PageTableWalker::handle_fill()
{
    int fill_this_cycle = MAX_FILL;

    while (fill_this_cycle > 0 && !std::empty(MSHR) && MSHR.front().event_cycle <= current_cycle)
    {
        auto fill_mshr = MSHR.begin();
        if (fill_mshr->translation_level == 0) //If translation complete
        {
            //Return the translated physical address to STLB. Does not contain last 12 bits
            auto [addr, fault] = vmem.va_to_pa(cpu, fill_mshr->v_address);
            if (warmup && fault)
            {
                fill_mshr->event_cycle = current_cycle + vmem.minor_fault_penalty;
                MSHR.sort(ord_event_cycle<PACKET>{});
            }
            else
            {
                fill_mshr->data    = addr;
                fill_mshr->address = fill_mshr->v_address;

                DP (if (warmup_complete[packet->cpu]) {
                std::cout << "[" << NAME << "] " <<  __func__ << " instr_id: " << fill_mshr->instr_id;
                std::cout << " address: " << std::hex << (fill_mshr->address >> LOG2_PAGE_SIZE) << " full_addr: " << fill_mshr->address;
                std::cout << " full_v_addr: " << fill_mshr->v_address;
                std::cout << " data: " << fill_mshr->data << std::dec;
                std::cout << " translation_level: " << +fill_mshr->translation_level;
                std::cout << " index: " << std::distance(MSHR.begin(), fill_mshr) << " occupancy: " << get_occupancy(0,0);
                std::cout << " event: " << fill_mshr->event_cycle << " current: " << current_cycle << std::endl; });

                for (auto ret: fill_mshr->to_return)
                    ret->return_data(&(*fill_mshr));

                if (warmup)
                    total_miss_latency += current_cycle - fill_mshr->cycle_enqueued;

                MSHR.erase(fill_mshr);
            }
        }
        else
        {
            auto [addr, fault] = vmem.get_pte_pa(cpu, fill_mshr->v_address, fill_mshr->translation_level);
            if (warmup && fault)
            {
                fill_mshr->event_cycle = current_cycle + vmem.minor_fault_penalty;
                MSHR.sort(ord_event_cycle<PACKET>{});
            }
            else
            {
                if (fill_mshr->translation_level == PSCL5.level)
                    PSCL5.fill_cache(addr, fill_mshr->v_address);
                if (fill_mshr->translation_level == PSCL4.level)
                    PSCL4.fill_cache(addr, fill_mshr->v_address);
                if (fill_mshr->translation_level == PSCL2.level)
                    PSCL3.fill_cache(addr, fill_mshr->v_address);
                if (fill_mshr->translation_level == PSCL2.level)
                    PSCL2.fill_cache(addr, fill_mshr->v_address);

                DP (if (warmup_complete[packet->cpu]) {
                std::cout << "[" << NAME << "] " <<  __func__ << " instr_id: " << fill_mshr->instr_id;
                std::cout << " address: " << std::hex << (fill_mshr->address >> LOG2_PAGE_SIZE) << " full_addr: " << fill_mshr->address;
                std::cout << " full_v_addr: " << fill_mshr->v_address;
                std::cout << " data: " << fill_mshr->data << std::dec;
                std::cout << " translation_level: " << +fill_mshr->translation_level;
                std::cout << " index: " << std::distance(MSHR.begin(), fill_mshr) << " occupancy: " << get_occupancy(0,0);
                std::cout << " event: " << fill_mshr->event_cycle << " current: " << current_cycle << std::endl; });

                PACKET packet = *fill_mshr;
                packet.cpu = cpu;
                packet.type = TRANSLATION;
                packet.address = addr;
                packet.to_return = {this};
                packet.translation_level = fill_mshr->translation_level - 1;

                int rq_index = lower_level->add_rq(&packet);
                if (rq_index != -2)
                {
                    fill_mshr->event_cycle = std::numeric_limits<uint64_t>::max();
                    fill_mshr->address = packet.address;
                    fill_mshr->translation_level--;

                    MSHR.splice(std::end(MSHR), MSHR, fill_mshr);
                }
            }
=======
          MSHR.splice(std::end(MSHR), MSHR, fill_mshr);
>>>>>>> bd6ee75c
        }
      }
    }

    fill_this_cycle--;
  }
}

void PageTableWalker::operate()
{
  handle_fill();
  handle_read();
  RQ.operate();
}

int PageTableWalker::add_rq(PACKET* packet)
{
  assert(packet->address != 0);

  // check for duplicates in the read queue
  auto found_rq = std::find_if(RQ.begin(), RQ.end(), eq_addr<PACKET>(packet->address, LOG2_PAGE_SIZE));
  assert(found_rq == RQ.end()); // Duplicate request should not be sent.

  // check occupancy
  if (RQ.full()) {
    return -2; // cannot handle this request
  }

  // if there is no duplicate, add it to RQ
  RQ.push_back(*packet);

  return RQ.occupancy();
}

void PageTableWalker::return_data(PACKET* packet)
{
<<<<<<< HEAD
    for (auto &mshr_entry : MSHR)
    {
        if (eq_addr<PACKET>{packet->address, LOG2_BLOCK_SIZE}(mshr_entry))
        {
            mshr_entry.event_cycle = current_cycle;

            DP (if (warmup) {
                    std::cout << "[" << NAME << "_MSHR] " <<  __func__ << " instr_id: " << mshr_entry.instr_id;
                    std::cout << " address: " << std::hex << mshr_entry.address;
                    std::cout << " v_address: " << mshr_entry.v_address;
                    std::cout << " data: " << mshr_entry.data << std::dec;
                    std::cout << " translation_level: " << +mshr_entry.translation_level;
                    std::cout << " occupancy: " << get_occupancy(0,mshr_entry.address);
                    std::cout << " event: " << mshr_entry.event_cycle << " current: " << current_cycle << std::endl; });
        }
=======
  for (auto& mshr_entry : MSHR) {
    if (eq_addr<PACKET>{packet->address, LOG2_BLOCK_SIZE}(mshr_entry)) {
      mshr_entry.event_cycle = current_cycle;

      DP(if (warmup_complete[cpu]) {
        std::cout << "[" << NAME << "_MSHR] " << __func__ << " instr_id: " << mshr_entry.instr_id;
        std::cout << " address: " << std::hex << mshr_entry.address;
        std::cout << " v_address: " << mshr_entry.v_address;
        std::cout << " data: " << mshr_entry.data << std::dec;
        std::cout << " translation_level: " << +mshr_entry.translation_level;
        std::cout << " occupancy: " << get_occupancy(0, mshr_entry.address);
        std::cout << " event: " << mshr_entry.event_cycle << " current: " << current_cycle << std::endl;
      });
>>>>>>> bd6ee75c
    }
  }

  MSHR.sort(ord_event_cycle<PACKET>());
}

uint32_t PageTableWalker::get_occupancy(uint8_t queue_type, uint64_t address)
{
  if (queue_type == 0)
    return std::count_if(MSHR.begin(), MSHR.end(), is_valid<PACKET>());
  else if (queue_type == 1)
    return RQ.occupancy();
  return 0;
}

uint32_t PageTableWalker::get_size(uint8_t queue_type, uint64_t address)
{
  if (queue_type == 0)
    return MSHR_SIZE;
  else if (queue_type == 1)
    return RQ.size();
  return 0;
}

void PagingStructureCache::fill_cache(uint64_t next_level_paddr, uint64_t vaddr)
{
  auto set_idx = (vaddr >> vmem.shamt(level + 1)) & bitmask(lg2(NUM_SET));
  auto set_begin = std::next(std::begin(block), set_idx * NUM_WAY);
  auto set_end = std::next(set_begin, NUM_WAY);
  auto fill_block = std::max_element(set_begin, set_end, lru_comparator<block_t, block_t>());

  *fill_block = {true, vaddr, next_level_paddr, fill_block->lru};
  std::for_each(set_begin, set_end, lru_updater<block_t>(fill_block));
}

std::optional<uint64_t> PagingStructureCache::check_hit(uint64_t address)
{
  auto set_idx = (address >> vmem.shamt(level + 1)) & bitmask(lg2(NUM_SET));
  auto set_begin = std::next(std::begin(block), set_idx * NUM_WAY);
  auto set_end = std::next(set_begin, NUM_WAY);
  auto hit_block = std::find_if(set_begin, set_end, eq_addr<block_t>{address, vmem.shamt(level + 1)});

  if (hit_block != set_end)
    return splice_bits(hit_block->data, vmem.get_offset(address, level) * PTE_BYTES, LOG2_PAGE_SIZE);

  return {};
}

void PageTableWalker::print_deadlock()
{
  if (!std::empty(MSHR)) {
    std::cout << NAME << " MSHR Entry" << std::endl;
    std::size_t j = 0;
    for (PACKET entry : MSHR) {
      std::cout << "[" << NAME << " MSHR] entry: " << j++ << " instr_id: " << entry.instr_id;
      std::cout << " address: " << std::hex << entry.address << " v_address: " << entry.v_address << std::dec << " type: " << +entry.type;
      std::cout << " translation_level: " << +entry.translation_level;
      std::cout << " fill_level: " << +entry.fill_level << " event_cycle: " << entry.event_cycle << std::endl;
    }
<<<<<<< HEAD
}

void PageTableWalker::begin_phase()
{
}

void PageTableWalker::end_phase(unsigned cpu)
{
}

void PageTableWalker::print_roi_stats()
{
}

void PageTableWalker::print_phase_stats()
{
}
=======
  } else {
    std::cout << NAME << " MSHR empty" << std::endl;
  }
}
>>>>>>> bd6ee75c
<|MERGE_RESOLUTION|>--- conflicted
+++ resolved
@@ -5,19 +5,6 @@
 #include "vmem.h"
 
 extern VirtualMemory vmem;
-<<<<<<< HEAD
-
-PageTableWalker::PageTableWalker(string v1, uint32_t cpu, unsigned fill_level, uint32_t v2, uint32_t v3, uint32_t v4, uint32_t v5, uint32_t v6, uint32_t v7, uint32_t v8, uint32_t v9, uint32_t v10, uint32_t v11, uint32_t v12, uint32_t v13, unsigned latency, MemoryRequestConsumer* ll)
- : champsim::operable(1), MemoryRequestConsumer(fill_level), MemoryRequestProducer(ll),
-    NAME(v1), cpu(cpu), MSHR_SIZE(v11), MAX_READ(v12), MAX_FILL(v13),
-    RQ{v10, latency},
-    PSCL5{"PSCL5", 4, v2, v3}, //Translation from L5->L4
-    PSCL4{"PSCL4", 3, v4, v5}, //Translation from L5->L3
-    PSCL3{"PSCL3", 2, v6, v7}, //Translation from L5->L2
-    PSCL2{"PSCL2", 1, v8, v9}, //Translation from L5->L1
-    CR3_addr(vmem.get_pte_pa(cpu, 0, vmem.pt_levels).first)
-=======
-extern uint8_t warmup_complete[NUM_CPUS];
 
 PageTableWalker::PageTableWalker(string v1, uint32_t cpu, unsigned fill_level, uint32_t v2, uint32_t v3, uint32_t v4, uint32_t v5, uint32_t v6, uint32_t v7,
                                  uint32_t v8, uint32_t v9, uint32_t v10, uint32_t v11, uint32_t v12, uint32_t v13, unsigned latency, MemoryRequestConsumer* ll)
@@ -27,7 +14,6 @@
       PSCL3{"PSCL3", 2, v6, v7},                                  // Translation from L5->L2
       PSCL2{"PSCL2", 1, v8, v9},                                  // Translation from L5->L1
       CR3_addr(vmem.get_pte_pa(cpu, 0, vmem.pt_levels).first)
->>>>>>> bd6ee75c
 {
 }
 
@@ -38,7 +24,7 @@
   while (reads_this_cycle > 0 && RQ.has_ready() && std::size(MSHR) != MSHR_SIZE) {
     PACKET& handle_pkt = RQ.front();
 
-    DP(if (warmup_complete[packet->cpu]) {
+    DP(if (!warmup) {
       std::cout << "[" << NAME << "] " << __func__ << " instr_id: " << handle_pkt.instr_id;
       std::cout << " address: " << std::hex << (handle_pkt.address >> LOG2_PAGE_SIZE) << " full_addr: " << handle_pkt.address;
       std::cout << " full_v_addr: " << handle_pkt.v_address;
@@ -93,14 +79,14 @@
       // Return the translated physical address to STLB. Does not contain last
       // 12 bits
       auto [addr, fault] = vmem.va_to_pa(cpu, fill_mshr->v_address);
-      if (warmup_complete[cpu] && fault) {
+      if (!warmup && fault) {
         fill_mshr->event_cycle = current_cycle + vmem.minor_fault_penalty;
         MSHR.sort(ord_event_cycle<PACKET>{});
       } else {
         fill_mshr->data = addr;
         fill_mshr->address = fill_mshr->v_address;
 
-        DP(if (warmup_complete[packet->cpu]) {
+        DP(if (!warmup) {
           std::cout << "[" << NAME << "] " << __func__ << " instr_id: " << fill_mshr->instr_id;
           std::cout << " address: " << std::hex << (fill_mshr->address >> LOG2_PAGE_SIZE) << " full_addr: " << fill_mshr->address;
           std::cout << " full_v_addr: " << fill_mshr->v_address;
@@ -113,14 +99,14 @@
         for (auto ret : fill_mshr->to_return)
           ret->return_data(&(*fill_mshr));
 
-        if (warmup_complete[cpu])
+        if (!warmup)
           total_miss_latency += current_cycle - fill_mshr->cycle_enqueued;
 
         MSHR.erase(fill_mshr);
       }
     } else {
       auto [addr, fault] = vmem.get_pte_pa(cpu, fill_mshr->v_address, fill_mshr->translation_level);
-      if (warmup_complete[cpu] && fault) {
+      if (!warmup && fault) {
         fill_mshr->event_cycle = current_cycle + vmem.minor_fault_penalty;
         MSHR.sort(ord_event_cycle<PACKET>{});
       } else {
@@ -133,7 +119,7 @@
         if (fill_mshr->translation_level == PSCL2.level)
           PSCL2.fill_cache(addr, fill_mshr->v_address);
 
-        DP(if (warmup_complete[packet->cpu]) {
+        DP(if (!warmup) {
           std::cout << "[" << NAME << "] " << __func__ << " instr_id: " << fill_mshr->instr_id;
           std::cout << " address: " << std::hex << (fill_mshr->address >> LOG2_PAGE_SIZE) << " full_addr: " << fill_mshr->address;
           std::cout << " full_v_addr: " << fill_mshr->v_address;
@@ -156,99 +142,7 @@
           fill_mshr->address = packet.address;
           fill_mshr->translation_level--;
 
-<<<<<<< HEAD
-        RQ.pop_front();
-        reads_this_cycle--;
-    }
-}
-
-void PageTableWalker::handle_fill()
-{
-    int fill_this_cycle = MAX_FILL;
-
-    while (fill_this_cycle > 0 && !std::empty(MSHR) && MSHR.front().event_cycle <= current_cycle)
-    {
-        auto fill_mshr = MSHR.begin();
-        if (fill_mshr->translation_level == 0) //If translation complete
-        {
-            //Return the translated physical address to STLB. Does not contain last 12 bits
-            auto [addr, fault] = vmem.va_to_pa(cpu, fill_mshr->v_address);
-            if (warmup && fault)
-            {
-                fill_mshr->event_cycle = current_cycle + vmem.minor_fault_penalty;
-                MSHR.sort(ord_event_cycle<PACKET>{});
-            }
-            else
-            {
-                fill_mshr->data    = addr;
-                fill_mshr->address = fill_mshr->v_address;
-
-                DP (if (warmup_complete[packet->cpu]) {
-                std::cout << "[" << NAME << "] " <<  __func__ << " instr_id: " << fill_mshr->instr_id;
-                std::cout << " address: " << std::hex << (fill_mshr->address >> LOG2_PAGE_SIZE) << " full_addr: " << fill_mshr->address;
-                std::cout << " full_v_addr: " << fill_mshr->v_address;
-                std::cout << " data: " << fill_mshr->data << std::dec;
-                std::cout << " translation_level: " << +fill_mshr->translation_level;
-                std::cout << " index: " << std::distance(MSHR.begin(), fill_mshr) << " occupancy: " << get_occupancy(0,0);
-                std::cout << " event: " << fill_mshr->event_cycle << " current: " << current_cycle << std::endl; });
-
-                for (auto ret: fill_mshr->to_return)
-                    ret->return_data(&(*fill_mshr));
-
-                if (warmup)
-                    total_miss_latency += current_cycle - fill_mshr->cycle_enqueued;
-
-                MSHR.erase(fill_mshr);
-            }
-        }
-        else
-        {
-            auto [addr, fault] = vmem.get_pte_pa(cpu, fill_mshr->v_address, fill_mshr->translation_level);
-            if (warmup && fault)
-            {
-                fill_mshr->event_cycle = current_cycle + vmem.minor_fault_penalty;
-                MSHR.sort(ord_event_cycle<PACKET>{});
-            }
-            else
-            {
-                if (fill_mshr->translation_level == PSCL5.level)
-                    PSCL5.fill_cache(addr, fill_mshr->v_address);
-                if (fill_mshr->translation_level == PSCL4.level)
-                    PSCL4.fill_cache(addr, fill_mshr->v_address);
-                if (fill_mshr->translation_level == PSCL2.level)
-                    PSCL3.fill_cache(addr, fill_mshr->v_address);
-                if (fill_mshr->translation_level == PSCL2.level)
-                    PSCL2.fill_cache(addr, fill_mshr->v_address);
-
-                DP (if (warmup_complete[packet->cpu]) {
-                std::cout << "[" << NAME << "] " <<  __func__ << " instr_id: " << fill_mshr->instr_id;
-                std::cout << " address: " << std::hex << (fill_mshr->address >> LOG2_PAGE_SIZE) << " full_addr: " << fill_mshr->address;
-                std::cout << " full_v_addr: " << fill_mshr->v_address;
-                std::cout << " data: " << fill_mshr->data << std::dec;
-                std::cout << " translation_level: " << +fill_mshr->translation_level;
-                std::cout << " index: " << std::distance(MSHR.begin(), fill_mshr) << " occupancy: " << get_occupancy(0,0);
-                std::cout << " event: " << fill_mshr->event_cycle << " current: " << current_cycle << std::endl; });
-
-                PACKET packet = *fill_mshr;
-                packet.cpu = cpu;
-                packet.type = TRANSLATION;
-                packet.address = addr;
-                packet.to_return = {this};
-                packet.translation_level = fill_mshr->translation_level - 1;
-
-                int rq_index = lower_level->add_rq(&packet);
-                if (rq_index != -2)
-                {
-                    fill_mshr->event_cycle = std::numeric_limits<uint64_t>::max();
-                    fill_mshr->address = packet.address;
-                    fill_mshr->translation_level--;
-
-                    MSHR.splice(std::end(MSHR), MSHR, fill_mshr);
-                }
-            }
-=======
           MSHR.splice(std::end(MSHR), MSHR, fill_mshr);
->>>>>>> bd6ee75c
         }
       }
     }
@@ -285,28 +179,11 @@
 
 void PageTableWalker::return_data(PACKET* packet)
 {
-<<<<<<< HEAD
-    for (auto &mshr_entry : MSHR)
-    {
-        if (eq_addr<PACKET>{packet->address, LOG2_BLOCK_SIZE}(mshr_entry))
-        {
-            mshr_entry.event_cycle = current_cycle;
-
-            DP (if (warmup) {
-                    std::cout << "[" << NAME << "_MSHR] " <<  __func__ << " instr_id: " << mshr_entry.instr_id;
-                    std::cout << " address: " << std::hex << mshr_entry.address;
-                    std::cout << " v_address: " << mshr_entry.v_address;
-                    std::cout << " data: " << mshr_entry.data << std::dec;
-                    std::cout << " translation_level: " << +mshr_entry.translation_level;
-                    std::cout << " occupancy: " << get_occupancy(0,mshr_entry.address);
-                    std::cout << " event: " << mshr_entry.event_cycle << " current: " << current_cycle << std::endl; });
-        }
-=======
   for (auto& mshr_entry : MSHR) {
     if (eq_addr<PACKET>{packet->address, LOG2_BLOCK_SIZE}(mshr_entry)) {
       mshr_entry.event_cycle = current_cycle;
 
-      DP(if (warmup_complete[cpu]) {
+      DP(if (warmup) {
         std::cout << "[" << NAME << "_MSHR] " << __func__ << " instr_id: " << mshr_entry.instr_id;
         std::cout << " address: " << std::hex << mshr_entry.address;
         std::cout << " v_address: " << mshr_entry.v_address;
@@ -315,7 +192,6 @@
         std::cout << " occupancy: " << get_occupancy(0, mshr_entry.address);
         std::cout << " event: " << mshr_entry.event_cycle << " current: " << current_cycle << std::endl;
       });
->>>>>>> bd6ee75c
     }
   }
 
@@ -375,27 +251,23 @@
       std::cout << " translation_level: " << +entry.translation_level;
       std::cout << " fill_level: " << +entry.fill_level << " event_cycle: " << entry.event_cycle << std::endl;
     }
-<<<<<<< HEAD
-}
-
-void PageTableWalker::begin_phase()
-{
-}
-
-void PageTableWalker::end_phase(unsigned cpu)
-{
-}
-
-void PageTableWalker::print_roi_stats()
-{
-}
-
-void PageTableWalker::print_phase_stats()
-{
-}
-=======
   } else {
     std::cout << NAME << " MSHR empty" << std::endl;
   }
 }
->>>>>>> bd6ee75c
+
+void PageTableWalker::begin_phase()
+{
+}
+
+void PageTableWalker::end_phase(unsigned cpu)
+{
+}
+
+void PageTableWalker::print_roi_stats()
+{
+}
+
+void PageTableWalker::print_phase_stats()
+{
+}
