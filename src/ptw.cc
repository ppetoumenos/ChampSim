--- conflicted
+++ resolved
@@ -42,142 +42,12 @@
     : address(req.address), v_address(req.v_address), instr_depend_on_me(req.instr_depend_on_me), pf_metadata(req.pf_metadata), cpu(req.cpu),
       translation_level(level)
 {
-<<<<<<< HEAD
-  int reads_this_cycle = MAX_READ;
-
-  while (reads_this_cycle > 0 && RQ.has_ready() && std::size(MSHR) != MSHR_SIZE) {
-    PACKET& handle_pkt = RQ.front();
-
-    DP(if (warmup_complete[handle_pkt.cpu]) {
-      std::cout << "[" << NAME << "] " << __func__ << " instr_id: " << handle_pkt.instr_id;
-      std::cout << " address: " << std::hex << (handle_pkt.address >> LOG2_PAGE_SIZE) << " full_addr: " << handle_pkt.address;
-      std::cout << " full_v_addr: " << handle_pkt.v_address;
-      std::cout << " data: " << handle_pkt.data << std::dec;
-      std::cout << " translation_level: " << +handle_pkt.translation_level;
-      std::cout << " event: " << handle_pkt.event_cycle << " current: " << current_cycle << std::endl;
-    });
-
-    auto ptw_addr = splice_bits(CR3_addr, vmem.get_offset(handle_pkt.address, vmem.pt_levels - 1) * PTE_BYTES, LOG2_PAGE_SIZE);
-    auto ptw_level = vmem.pt_levels - 1;
-    for (auto pscl : {&PSCL5, &PSCL4, &PSCL3, &PSCL2}) {
-      if (auto check_addr = pscl->check_hit(handle_pkt.address); check_addr.has_value()) {
-        ptw_addr = check_addr.value();
-        ptw_level = pscl->level - 1;
-      }
-    }
-
-    PACKET packet = handle_pkt;
-    packet.fill_level = lower_level->fill_level; // This packet will be sent from L1 to PTW.
-    packet.address = ptw_addr;
-    packet.v_address = handle_pkt.address;
-    packet.cpu = cpu;
-    packet.type = TRANSLATION;
-    packet.init_translation_level = ptw_level;
-    packet.translation_level = packet.init_translation_level;
-    packet.to_return = {this};
-
-    int rq_index = lower_level->add_rq(&packet);
-    if (rq_index == -2)
-      return;
-
-    packet.to_return = handle_pkt.to_return; // Set the return for MSHR packet same as read packet.
-    packet.type = handle_pkt.type;
-
-    auto it = MSHR.insert(std::end(MSHR), packet);
-    it->cycle_enqueued = current_cycle;
-    it->event_cycle = std::numeric_limits<uint64_t>::max();
-
-    RQ.pop_front();
-    reads_this_cycle--;
-  }
-=======
   asid[0] = req.asid[0];
   asid[1] = req.asid[1];
->>>>>>> 240b8d23
 }
 
 auto PageTableWalker::handle_read(const request_type& handle_pkt, channel_type* ul) -> std::optional<mshr_type>
 {
-<<<<<<< HEAD
-  int fill_this_cycle = MAX_FILL;
-
-  while (fill_this_cycle > 0 && !std::empty(MSHR) && MSHR.front().event_cycle <= current_cycle) {
-    auto fill_mshr = MSHR.begin();
-    if (fill_mshr->translation_level == 0) // If translation complete
-    {
-      // Return the translated physical address to STLB. Does not contain last
-      // 12 bits
-      auto [addr, fault] = vmem.va_to_pa(cpu, fill_mshr->v_address);
-      if (warmup_complete[cpu] && fault) {
-        fill_mshr->event_cycle = current_cycle + vmem.minor_fault_penalty;
-        MSHR.sort(ord_event_cycle<PACKET>{});
-      } else {
-        fill_mshr->data = addr;
-        fill_mshr->address = fill_mshr->v_address;
-
-        DP(if (warmup_complete[fill_mshr->cpu]) {
-          std::cout << "[" << NAME << "] " << __func__ << " instr_id: " << fill_mshr->instr_id;
-          std::cout << " address: " << std::hex << (fill_mshr->address >> LOG2_PAGE_SIZE) << " full_addr: " << fill_mshr->address;
-          std::cout << " full_v_addr: " << fill_mshr->v_address;
-          std::cout << " data: " << fill_mshr->data << std::dec;
-          std::cout << " translation_level: " << +fill_mshr->translation_level;
-          std::cout << " index: " << std::distance(MSHR.begin(), fill_mshr) << " occupancy: " << get_occupancy(0, 0);
-          std::cout << " event: " << fill_mshr->event_cycle << " current: " << current_cycle << std::endl;
-        });
-
-        for (auto ret : fill_mshr->to_return)
-          ret->return_data(&(*fill_mshr));
-
-        if (warmup_complete[cpu])
-          total_miss_latency += current_cycle - fill_mshr->cycle_enqueued;
-
-        MSHR.erase(fill_mshr);
-      }
-    } else {
-      auto [addr, fault] = vmem.get_pte_pa(cpu, fill_mshr->v_address, fill_mshr->translation_level);
-      if (warmup_complete[cpu] && fault) {
-        fill_mshr->event_cycle = current_cycle + vmem.minor_fault_penalty;
-        MSHR.sort(ord_event_cycle<PACKET>{});
-      } else {
-        if (fill_mshr->translation_level == PSCL5.level)
-          PSCL5.fill_cache(addr, fill_mshr->v_address);
-        if (fill_mshr->translation_level == PSCL4.level)
-          PSCL4.fill_cache(addr, fill_mshr->v_address);
-        if (fill_mshr->translation_level == PSCL2.level)
-          PSCL3.fill_cache(addr, fill_mshr->v_address);
-        if (fill_mshr->translation_level == PSCL2.level)
-          PSCL2.fill_cache(addr, fill_mshr->v_address);
-
-        DP(if (warmup_complete[fill_mshr->cpu]) {
-          std::cout << "[" << NAME << "] " << __func__ << " instr_id: " << fill_mshr->instr_id;
-          std::cout << " address: " << std::hex << (fill_mshr->address >> LOG2_PAGE_SIZE) << " full_addr: " << fill_mshr->address;
-          std::cout << " full_v_addr: " << fill_mshr->v_address;
-          std::cout << " data: " << fill_mshr->data << std::dec;
-          std::cout << " translation_level: " << +fill_mshr->translation_level;
-          std::cout << " index: " << std::distance(MSHR.begin(), fill_mshr) << " occupancy: " << get_occupancy(0, 0);
-          std::cout << " event: " << fill_mshr->event_cycle << " current: " << current_cycle << std::endl;
-        });
-
-        PACKET packet = *fill_mshr;
-        packet.cpu = cpu;
-        packet.type = TRANSLATION;
-        packet.address = addr;
-        packet.to_return = {this};
-        packet.translation_level = fill_mshr->translation_level - 1;
-
-        int rq_index = lower_level->add_rq(&packet);
-        if (rq_index != -2) {
-          fill_mshr->event_cycle = std::numeric_limits<uint64_t>::max();
-          fill_mshr->address = packet.address;
-          fill_mshr->translation_level--;
-
-          MSHR.splice(std::end(MSHR), MSHR, fill_mshr);
-        }
-      }
-    }
-
-    fill_this_cycle--;
-=======
   pscl_entry walk_init = {handle_pkt.v_address, CR3_addr, std::size(pscl)};
   std::vector<std::optional<pscl_entry>> pscl_hits;
   std::transform(std::begin(pscl), std::end(pscl), std::back_inserter(pscl_hits), [walk_init](auto& x) { return x.check_hit(walk_init); });
@@ -195,7 +65,6 @@
   if constexpr (champsim::debug_print) {
     fmt::print("[{}] {} address: {:#x} v_address: {:#x} pt_page_offset: {} translation_level: {}\n", NAME, __func__, fwd_mshr.address, fwd_mshr.v_address,
                walk_offset / PTE_BYTES, walk_init.level);
->>>>>>> 240b8d23
   }
 
   return step_translation(fwd_mshr);
