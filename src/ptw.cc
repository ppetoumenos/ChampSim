--- conflicted
+++ resolved
@@ -8,26 +8,6 @@
 extern uint8_t  warmup_complete[NUM_CPUS];
 extern uint8_t knob_cloudsuite;
 
-<<<<<<< HEAD
-template <typename T>
-struct ptw_eq_addr
-{
-    using argument_type = T;
-    const decltype(argument_type::address) address;
-	const decltype(argument_type::translation_level) translation_level;
-    ptw_eq_addr(decltype(argument_type::address) address, decltype(argument_type::translation_level) translation_level) : address(address), translation_level(translation_level) {}
-    bool operator()(const argument_type &test)
-    {
-        is_valid<argument_type> validtest;
-        if(!validtest(test) || (test.translation_level != translation_level) || test.returned)
-			return false;
-		
-		return address == test.address;
-    }
-};
-
-=======
->>>>>>> 0260e940
 void PageTableWalker::handle_read()
 {
 	int reads_this_cycle = MAX_READ;
@@ -116,11 +96,7 @@
 	while(fill_this_cycle > 0) //Handle pending request
 	{
 		auto fill_mshr = MSHR.begin();
-<<<<<<< HEAD
-		if(!fill_mshr->returned || (fill_mshr->event_cycle > current_core_cycle[cpu])) //Check if current level translation complete
-=======
 		if (fill_mshr == std::end(MSHR) || (fill_mshr->event_cycle > current_core_cycle[cpu])) //Check if current level translation complete
->>>>>>> 0260e940
 			break;
 
 			assert(CR3_addr != UINT64_MAX);
@@ -205,11 +181,7 @@
 					packet.to_return.clear();
 					packet.to_return = {this};					
 
-<<<<<<< HEAD
-					fill_mshr->returned = false;
-=======
                     fill_mshr->event_cycle = std::numeric_limits<uint64_t>::max();
->>>>>>> 0260e940
 
 					int rq_index = lower_level->add_rq(&packet);
 					assert(rq_index > -2);
@@ -276,20 +248,6 @@
 {
 }
 
-<<<<<<< HEAD
-void PageTableWalker::add_mshr(PACKET *packet)
-{
-
-	auto it = std::find_if_not(MSHR.begin(), MSHR.end(), is_valid<PACKET>());
-	assert(it != std::end(MSHR));
-	
-	*it = *packet;
-	it->returned = false;
-	it->cycle_enqueued = current_core_cycle[packet->cpu];
-}
-
-=======
->>>>>>> 0260e940
 uint64_t PageTableWalker::get_offset(uint64_t full_virtual_addr, uint8_t pt_level)
 {
 	full_virtual_addr = full_virtual_addr & ( (1L<<57) -1); //Extract Last 57 bits
@@ -348,37 +306,6 @@
 
 void PageTableWalker::return_data(PACKET *packet)
 {
-<<<<<<< HEAD
-	auto mshr_entry = std::find_if(MSHR.begin(), MSHR.end(), ptw_eq_addr<PACKET>(packet->address, packet->translation_level));
-
-	int num_return = 0;
-
-	while(mshr_entry != MSHR.end())
-	{
-	 // MSHR holds the most updated information about this request
-    // no need to do memcpy
-    mshr_entry->returned = true;
-    mshr_entry->event_cycle = current_core_cycle[cpu];
-
-    assert(mshr_entry->translation_level > 0);
-    mshr_entry->translation_level--;
-
-	DP (if (warmup_complete[packet->cpu]) {
-            std::cout << "[" << NAME << "_MSHR] " <<  __func__ << " instr_id: " << mshr_entry->instr_id;
-            std::cout << " address: " << std::hex << mshr_entry->address << " full_addr: " << mshr_entry->full_addr;
-			std::cout << " full_v_addr: " << mshr_entry->full_v_addr;
-            std::cout << " data: " << mshr_entry->data << std::dec;
-            std::cout << " index: " << std::distance(MSHR.begin(), mshr_entry) << " occupancy: " << get_occupancy(0,0);
-            std::cout << " event: " << mshr_entry->event_cycle << " current: " << current_core_cycle[packet->cpu] << std::endl; });
-	
-	num_return++;
-
-	mshr_entry = std::find_if(MSHR.begin(), MSHR.end(), ptw_eq_addr<PACKET>(packet->address, packet->translation_level));
-
-	}
-
-	MSHR.sort(min_fill_index());
-=======
     for (auto &mshr_entry : MSHR)
     {
         if (mshr_entry.address == packet->address && mshr_entry.translation_level == packet->translation_level)
@@ -396,7 +323,6 @@
                     std::cout << " event: " << mshr_entry.event_cycle << " current: " << current_core_cycle[packet->cpu] << std::endl; });
         }
     }
->>>>>>> 0260e940
 
     MSHR.sort(ord_event_cycle<PACKET>());
 }
