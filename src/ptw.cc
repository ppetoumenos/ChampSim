/*
 *    Copyright 2023 The ChampSim Contributors
 *
 * Licensed under the Apache License, Version 2.0 (the "License");
 * you may not use this file except in compliance with the License.
 * You may obtain a copy of the License at
 *
 * http://www.apache.org/licenses/LICENSE-2.0
 *
 * Unless required by applicable law or agreed to in writing, software
 * distributed under the License is distributed on an "AS IS" BASIS,
 * WITHOUT WARRANTIES OR CONDITIONS OF ANY KIND, either express or implied.
 * See the License for the specific language governing permissions and
 * limitations under the License.
 */

#include "ptw.h"

#include <algorithm> // for for_each, partition, partition_copy
#include <array>     // for array, get, swap
#include <cmath>
#include <iterator> // for back_insert_iterator, begin, end, size
#include <memory>   // for allocator_traits<>::value_type
#include <numeric>
#include <string_view> // for string_view
#include <tuple>       // for tie, tuple
#include <utility>     // for tuple_element<>::type, pair
#include <fmt/core.h>

#include "champsim.h"
#include "champsim_constants.h"
#include "deadlock.h"
<<<<<<< HEAD
#include "ptw_builder.h" // for ptw_builder
#include "util/bits.h"   // for bitmask, lg2, splice_bits
=======
#include "instruction.h"
>>>>>>> 2bba2bd4
#include "util/span.h"
#include "vmem.h"

PageTableWalker::PageTableWalker(champsim::ptw_builder b)
    : champsim::operable(b.m_freq_scale), upper_levels(b.m_uls), lower_level(b.m_ll), NAME(b.m_name),
      MSHR_SIZE(b.m_mshr_size.value_or(std::lround(b.m_mshr_factor * std::floor(std::size(upper_levels))))),
      MAX_READ(b.m_max_tag_check.value_or(b.m_bandwidth_factor * std::floor(std::size(upper_levels)))),
      MAX_FILL(b.m_max_fill.value_or(b.m_bandwidth_factor * std::floor(std::size(upper_levels)))), HIT_LATENCY(b.m_latency), vmem(b.m_vmem),
      CR3_addr(b.m_vmem->get_pte_pa(b.m_cpu, 0, b.m_vmem->pt_levels).first)
{
  std::vector<decltype(b.m_pscl)::value_type> local_pscl_dims{};
  std::remove_copy_if(std::begin(b.m_pscl), std::end(b.m_pscl), std::back_inserter(local_pscl_dims), [](auto x) { return std::get<0>(x) == 0; });
  std::sort(std::begin(local_pscl_dims), std::end(local_pscl_dims), std::greater{});

  for (auto [level, sets, ways] : local_pscl_dims) {
    pscl.emplace_back(sets, ways, pscl_indexer{b.m_vmem->shamt(level)}, pscl_indexer{b.m_vmem->shamt(level)});
  }
}

PageTableWalker::mshr_type::mshr_type(const request_type& req, std::size_t level)
    : address(req.address), v_address(req.v_address), instr_depend_on_me(req.instr_depend_on_me), pf_metadata(req.pf_metadata), cpu(req.cpu),
      translation_level(level)
{
  asid[0] = req.asid[0];
  asid[1] = req.asid[1];
}

auto PageTableWalker::handle_read(const request_type& handle_pkt, channel_type* ul) -> std::optional<mshr_type>
{
  pscl_entry walk_init = {handle_pkt.v_address, CR3_addr, std::size(pscl)};
  std::vector<std::optional<pscl_entry>> pscl_hits;
  std::transform(std::begin(pscl), std::end(pscl), std::back_inserter(pscl_hits), [walk_init](auto& x) { return x.check_hit(walk_init); });
  walk_init =
      std::accumulate(std::begin(pscl_hits), std::end(pscl_hits), std::optional<pscl_entry>(walk_init), [](auto x, auto& y) { return y.value_or(*x); }).value();

  auto walk_offset = vmem->get_offset(handle_pkt.address, walk_init.level) * PTE_BYTES;

  mshr_type fwd_mshr{handle_pkt, walk_init.level};
  fwd_mshr.address = champsim::splice_bits(walk_init.ptw_addr, walk_offset, LOG2_PAGE_SIZE);
  fwd_mshr.v_address = handle_pkt.address;
  if (handle_pkt.response_requested) {
    fwd_mshr.to_return = {&ul->returned};
  }

  if constexpr (champsim::debug_print) {
    fmt::print("[{}] {} address: {:#x} v_address: {:#x} pt_page_offset: {} translation_level: {}\n", NAME, __func__, fwd_mshr.address, fwd_mshr.v_address,
               walk_offset / PTE_BYTES, walk_init.level);
  }

  return step_translation(fwd_mshr);
}

auto PageTableWalker::handle_fill(const mshr_type& fill_mshr) -> std::optional<mshr_type>
{
  if constexpr (champsim::debug_print) {
    fmt::print("[{}] {} address: {:#x} v_address: {:#x} data: {:#x} pt_page_offset: {} translation_level: {} event: {} current: {}\n", NAME, __func__,
               fill_mshr.address, fill_mshr.v_address, fill_mshr.data, (fill_mshr.data & champsim::bitmask(LOG2_PAGE_SIZE)) >> champsim::lg2(PTE_BYTES),
               fill_mshr.translation_level, fill_mshr.event_cycle, current_cycle);
  }

  const auto pscl_idx = std::size(pscl) - fill_mshr.translation_level;
  pscl.at(pscl_idx).fill({fill_mshr.v_address, fill_mshr.data, fill_mshr.translation_level - 1});

  mshr_type fwd_mshr = fill_mshr;
  fwd_mshr.address = fill_mshr.data;
  fwd_mshr.translation_level = fill_mshr.translation_level - 1;
  fwd_mshr.event_cycle = std::numeric_limits<uint64_t>::max();

  return step_translation(fwd_mshr);
}

auto PageTableWalker::step_translation(const mshr_type& source) -> std::optional<mshr_type>
{
  request_type packet;
  packet.address = source.address;
  packet.v_address = source.v_address;
  packet.pf_metadata = source.pf_metadata;
  packet.cpu = source.cpu;
  packet.asid[0] = source.asid[0];
  packet.asid[1] = source.asid[1];
  packet.is_translated = true;
  packet.type = access_type::TRANSLATION;

  bool success = lower_level->add_rq(packet);

  if (success) {
    return source;
  }

  return std::nullopt;
}

long PageTableWalker::operate()
{
<<<<<<< HEAD
  for (const auto& x : lower_level->returned) {
    finish_packet(x);
  }
=======
  long progress{0};

  std::for_each(std::cbegin(lower_level->returned), std::cend(lower_level->returned), [this](const auto& pkt) { this->finish_packet(pkt); });
  progress += std::distance(std::cbegin(lower_level->returned), std::cend(lower_level->returned));
>>>>>>> 2bba2bd4
  lower_level->returned.clear();

  std::vector<mshr_type> next_steps{};

  auto fill_bw = MAX_FILL;
  auto [complete_begin, complete_end] = champsim::get_span_p(std::cbegin(completed), std::cend(completed), fill_bw,
                                                             [cycle = current_cycle](const auto& pkt) { return pkt.event_cycle <= cycle; });
  std::for_each(complete_begin, complete_end, [](auto& mshr_entry) {
    for (auto ret : mshr_entry.to_return) {
      ret->emplace_back(mshr_entry.v_address, mshr_entry.v_address, mshr_entry.data, mshr_entry.pf_metadata, mshr_entry.instr_depend_on_me);
    }
  });
  fill_bw -= std::distance(complete_begin, complete_end);
  progress += std::distance(complete_begin, complete_end);
  completed.erase(complete_begin, complete_end);

  auto [mshr_begin, mshr_end] =
      champsim::get_span_p(std::cbegin(finished), std::cend(finished), fill_bw, [cycle = current_cycle](const auto& pkt) { return pkt.event_cycle <= cycle; });
  std::tie(mshr_begin, mshr_end) = champsim::get_span_p(mshr_begin, mshr_end, [&next_steps, this](const auto& pkt) {
    auto result = this->handle_fill(pkt);
    if (result.has_value()) {
      next_steps.push_back(*result);
    }
    return result.has_value();
  });
  progress += std::distance(mshr_begin, mshr_end);
  finished.erase(mshr_begin, mshr_end);

  auto tag_bw = MAX_READ;
  for (auto* ul : upper_levels) {
    auto [rq_begin, rq_end] = champsim::get_span_p(std::cbegin(ul->RQ), std::cend(ul->RQ), tag_bw, [&next_steps, ul, this](const auto& pkt) {
      auto result = this->handle_read(pkt, ul);
      if (result.has_value()) {
        next_steps.push_back(*result);
      }
      return result.has_value();
    });
    tag_bw -= std::distance(rq_begin, rq_end);
    progress += std::distance(rq_begin, rq_end);
    ul->RQ.erase(rq_begin, rq_end);
  }

  MSHR.insert(std::cend(MSHR), std::begin(next_steps), std::end(next_steps));
  return progress;
}

void PageTableWalker::finish_packet(const response_type& packet)
{
  auto finish_step = [this](auto& mshr_entry) {
    uint64_t penalty = 0;
    std::tie(mshr_entry.data, penalty) = this->vmem->get_pte_pa(mshr_entry.cpu, mshr_entry.v_address, mshr_entry.translation_level);
    mshr_entry.event_cycle = this->current_cycle + (this->warmup ? 0 : penalty + HIT_LATENCY);

    if constexpr (champsim::debug_print) {
      fmt::print("[{}] finish_packet address: {:#x} v_address: {:#x} data: {:#x} translation_level: {}\n", NAME, mshr_entry.address, mshr_entry.v_address,
                 mshr_entry.data, mshr_entry.translation_level);
    }
  };

  auto finish_last_step = [this](auto& mshr_entry) {
    uint64_t penalty = 0;
    std::tie(mshr_entry.data, penalty) = this->vmem->va_to_pa(mshr_entry.cpu, mshr_entry.v_address);
    mshr_entry.event_cycle = this->current_cycle + (this->warmup ? 0 : penalty + HIT_LATENCY);

    if constexpr (champsim::debug_print) {
      fmt::print("[{}] complete_packet address: {:#x} v_address: {:#x} data: {:#x} translation_level: {}\n", this->NAME, mshr_entry.address,
                 mshr_entry.v_address, mshr_entry.data, mshr_entry.translation_level);
    }
  };

  auto last_finished =
      std::partition(std::begin(MSHR), std::end(MSHR), [addr = packet.address](auto x) { return (x.address >> LOG2_BLOCK_SIZE) == (addr >> LOG2_BLOCK_SIZE); });

  std::for_each(std::begin(MSHR), last_finished, [finish_step, finish_last_step](auto& mshr_entry) {
    if (mshr_entry.translation_level > 0) {
      finish_step(mshr_entry);
    } else {
      finish_last_step(mshr_entry);
    }
  });

  std::partition_copy(std::begin(MSHR), last_finished, std::back_inserter(finished), std::back_inserter(completed),
                      [](auto x) { return x.translation_level > 0; });
  MSHR.erase(std::begin(MSHR), last_finished);
}

void PageTableWalker::begin_phase()
{
  for (auto* ul : upper_levels) {
    channel_type::stats_type ul_new_roi_stats;
    channel_type::stats_type ul_new_sim_stats;
    ul->roi_stats = ul_new_roi_stats;
    ul->sim_stats = ul_new_sim_stats;
  }
}

// LCOV_EXCL_START Exclude the following function from LCOV
void PageTableWalker::print_deadlock()
{
  champsim::range_print_deadlock(MSHR, NAME + "_MSHR", "address: {:#x} v_addr: {:#x} translation_level: {} event_cycle: {}", [](const auto& entry) {
    return std::tuple{entry.address, entry.v_address, entry.translation_level, entry.event_cycle};
  });
}
// LCOV_EXCL_STOP<|MERGE_RESOLUTION|>--- conflicted
+++ resolved
@@ -30,12 +30,9 @@
 #include "champsim.h"
 #include "champsim_constants.h"
 #include "deadlock.h"
-<<<<<<< HEAD
 #include "ptw_builder.h" // for ptw_builder
 #include "util/bits.h"   // for bitmask, lg2, splice_bits
-=======
 #include "instruction.h"
->>>>>>> 2bba2bd4
 #include "util/span.h"
 #include "vmem.h"
 
@@ -130,16 +127,10 @@
 
 long PageTableWalker::operate()
 {
-<<<<<<< HEAD
-  for (const auto& x : lower_level->returned) {
-    finish_packet(x);
-  }
-=======
   long progress{0};
 
   std::for_each(std::cbegin(lower_level->returned), std::cend(lower_level->returned), [this](const auto& pkt) { this->finish_packet(pkt); });
   progress += std::distance(std::cbegin(lower_level->returned), std::cend(lower_level->returned));
->>>>>>> 2bba2bd4
   lower_level->returned.clear();
 
   std::vector<mshr_type> next_steps{};
