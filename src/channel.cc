/*
 *    Copyright 2023 The ChampSim Contributors
 *
 * Licensed under the Apache License, Version 2.0 (the "License");
 * you may not use this file except in compliance with the License.
 * You may obtain a copy of the License at
 *
 * http://www.apache.org/licenses/LICENSE-2.0
 *
 * Unless required by applicable law or agreed to in writing, software
 * distributed under the License is distributed on an "AS IS" BASIS,
 * WITHOUT WARRANTIES OR CONDITIONS OF ANY KIND, either express or implied.
 * See the License for the specific language governing permissions and
 * limitations under the License.
 */

#include "channel.h"

#include <cassert>
#include <fmt/core.h>

#include "cache.h"
#include "champsim.h"
#include "instruction.h"

champsim::channel::channel(std::size_t rq_size, std::size_t pq_size, std::size_t wq_size, unsigned offset_bits, bool match_offset)
    : RQ_SIZE(rq_size), PQ_SIZE(pq_size), WQ_SIZE(wq_size), OFFSET_BITS(offset_bits), match_offset_bits(match_offset)
{
}

template <typename Iter, typename F>
bool do_collision_for(Iter begin, Iter end, champsim::channel::request_type& packet, unsigned shamt, F&& func)
{
  // We make sure that both merge packet address have been translated. If
  // not this can happen: package with address virtual and physical X
  // (not translated) is inserted, package with physical address
  // (already translated) X.
  if (auto found = std::find_if(begin, end, [addr = packet.address, shamt](const auto& x) { return (x.address >> shamt) == (addr >> shamt); });
      found != end && packet.is_translated == found->is_translated) {
    func(packet, *found);
    return true;
  }

  return false;
}

template <typename Iter>
bool do_collision_for_merge(Iter begin, Iter end, champsim::channel::request_type& packet, unsigned shamt)
{
  return do_collision_for(begin, end, packet, shamt, [](champsim::channel::request_type& source, champsim::channel::request_type& destination) {
    destination.response_requested |= source.response_requested;
    auto instr_copy = std::move(destination.instr_depend_on_me);

    std::set_union(std::begin(instr_copy), std::end(instr_copy), std::begin(source.instr_depend_on_me), std::end(source.instr_depend_on_me),
                   std::back_inserter(destination.instr_depend_on_me), ooo_model_instr::program_order);
  });
}

template <typename Iter>
bool do_collision_for_return(Iter begin, Iter end, champsim::channel::request_type& packet, unsigned shamt,
                             std::deque<champsim::channel::response_type>& returned)
{
  return do_collision_for(begin, end, packet, shamt, [&](champsim::channel::request_type& source, champsim::channel::request_type& destination) {
    if (source.response_requested) {
      returned.emplace_back(source.address, source.v_address, destination.data, destination.pf_metadata, source.instr_depend_on_me);
    }
  });
}

void champsim::channel::check_collision()
{
  auto write_shamt = match_offset_bits ? 0 : OFFSET_BITS;
  auto read_shamt = OFFSET_BITS;

  // Check WQ for duplicates, merging if they are found
  for (auto wq_it = std::find_if(std::begin(WQ), std::end(WQ), std::not_fn(&request_type::forward_checked)); wq_it != std::end(WQ);) {
    if (do_collision_for_merge(std::begin(WQ), wq_it, *wq_it, write_shamt)) {
      sim_stats.WQ_MERGED++;
      wq_it = WQ.erase(wq_it);
    } else {
      wq_it->forward_checked = true;
      ++wq_it;
    }
  }

  // Check RQ for forwarding from WQ (return if found), then for duplicates (merge if found)
  for (auto rq_it = std::find_if(std::begin(RQ), std::end(RQ), std::not_fn(&request_type::forward_checked)); rq_it != std::end(RQ);) {
    if (do_collision_for_return(std::begin(WQ), std::end(WQ), *rq_it, write_shamt, returned)) {
      sim_stats.WQ_FORWARD++;
      rq_it = RQ.erase(rq_it);
    } else if (do_collision_for_merge(std::begin(RQ), rq_it, *rq_it, read_shamt)) {
      sim_stats.RQ_MERGED++;
      rq_it = RQ.erase(rq_it);
    } else {
      rq_it->forward_checked = true;
      ++rq_it;
    }
  }

  // Check PQ for forwarding from WQ (return if found), then for duplicates (merge if found)
  for (auto pq_it = std::find_if(std::begin(PQ), std::end(PQ), std::not_fn(&request_type::forward_checked)); pq_it != std::end(PQ);) {
    if (do_collision_for_return(std::begin(WQ), std::end(WQ), *pq_it, write_shamt, returned)) {
      sim_stats.WQ_FORWARD++;
      pq_it = PQ.erase(pq_it);
    } else if (do_collision_for_merge(std::begin(PQ), pq_it, *pq_it, read_shamt)) {
      sim_stats.PQ_MERGED++;
      pq_it = PQ.erase(pq_it);
    } else {
      pq_it->forward_checked = true;
      ++pq_it;
    }
  }
}

template <typename R>
bool champsim::channel::do_add_queue(R& queue, std::size_t queue_size, const typename R::value_type& packet)
{
  assert(packet.address != 0);

  // check occupancy
  if (std::size(queue) >= queue_size) {
<<<<<<< HEAD
    return false; // cannot handle this request
  }
=======
    if constexpr (champsim::debug_print) {
      fmt::print("[channel] {} instr_id: {} address: {:#x} v_address: {:#x} type: {} FULL\n", __func__, packet.instr_id, packet.address, packet.v_address,
          access_type_names.at(champsim::to_underlying(packet.type)));
    }
    return false; // cannot handle this request
  }

  if constexpr (champsim::debug_print) {
    fmt::print("[channel] {} instr_id: {} address: {:#x} v_address: {:#x} type: {}\n", __func__, packet.instr_id, packet.address, packet.v_address,
        access_type_names.at(champsim::to_underlying(packet.type)));
  }
>>>>>>> 39284774

  // Insert the packet ahead of the translation misses
  auto fwd_pkt = packet;
  fwd_pkt.forward_checked = false;
  queue.push_back(fwd_pkt);

  return true;
}

bool champsim::channel::add_rq(const request_type& packet)
{
  sim_stats.RQ_ACCESS++;

  auto result = do_add_queue(RQ, RQ_SIZE, packet);

  if (result) {
    sim_stats.RQ_TO_CACHE++;
  } else {
    sim_stats.RQ_FULL++;
  }

  return result;
}

bool champsim::channel::add_wq(const request_type& packet)
{
  sim_stats.WQ_ACCESS++;

  auto result = do_add_queue(WQ, WQ_SIZE, packet);

  if (result) {
    sim_stats.WQ_TO_CACHE++;
  } else {
    sim_stats.WQ_FULL++;
  }

  return result;
}

bool champsim::channel::add_pq(const request_type& packet)
{
  sim_stats.PQ_ACCESS++;

  auto fwd_pkt = packet;
  auto result = do_add_queue(PQ, PQ_SIZE, fwd_pkt);
  if (result) {
    sim_stats.PQ_TO_CACHE++;
  } else {
    sim_stats.PQ_FULL++;
  }

  return result;
}

std::size_t champsim::channel::rq_occupancy() const { return std::size(RQ); }

std::size_t champsim::channel::wq_occupancy() const { return std::size(WQ); }

std::size_t champsim::channel::pq_occupancy() const { return std::size(PQ); }

std::size_t champsim::channel::rq_size() const { return RQ_SIZE; }

std::size_t champsim::channel::wq_size() const { return WQ_SIZE; }

std::size_t champsim::channel::pq_size() const { return PQ_SIZE; }<|MERGE_RESOLUTION|>--- conflicted
+++ resolved
@@ -119,10 +119,6 @@
 
   // check occupancy
   if (std::size(queue) >= queue_size) {
-<<<<<<< HEAD
-    return false; // cannot handle this request
-  }
-=======
     if constexpr (champsim::debug_print) {
       fmt::print("[channel] {} instr_id: {} address: {:#x} v_address: {:#x} type: {} FULL\n", __func__, packet.instr_id, packet.address, packet.v_address,
           access_type_names.at(champsim::to_underlying(packet.type)));
@@ -134,7 +130,6 @@
     fmt::print("[channel] {} instr_id: {} address: {:#x} v_address: {:#x} type: {}\n", __func__, packet.instr_id, packet.address, packet.v_address,
         access_type_names.at(champsim::to_underlying(packet.type)));
   }
->>>>>>> 39284774
 
   // Insert the packet ahead of the translation misses
   auto fwd_pkt = packet;
