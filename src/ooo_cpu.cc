#include <algorithm>
#include <numeric>
#include <utility>
#include <vector>

#include "ooo_cpu.h"
#include "instruction.h"
#include "vmem.h"
#include "cache.h"

#define DEADLOCK_CYCLE 1000000

extern uint8_t warmup_complete[NUM_CPUS];
extern uint8_t knob_cloudsuite;
extern uint8_t MAX_INSTR_DESTINATIONS;
uint8_t show_heartbeat;

extern VirtualMemory vmem;

std::tuple<uint64_t, uint64_t, uint64_t> elapsed_time();

void O3_CPU::operate()
{
    operated = true;
    instrs_to_read_this_cycle = std::min((std::size_t)FETCH_WIDTH, IFETCH_BUFFER.size() - IFETCH_BUFFER.occupancy());

    retire_rob(); // retire
    complete_inflight_instruction(); // finalize execution
    execute_instruction(); // execute instructions
    schedule_instruction(); // schedule instructions
    handle_memory_return(); // finalize memory transactions
    operate_lsq(); // execute memory transactions

    schedule_memory_instruction(); // schedule memory transactions
    dispatch_instruction(); // dispatch
    decode_instruction(); // decode
    promote_to_decode();
    fetch_instruction(); // fetch
    translate_fetch();
    check_dib();

<<<<<<< HEAD
    // heartbeat
    if (show_heartbeat && (num_retired >= next_print_instruction))
    {
        auto [elapsed_hour, elapsed_minute, elapsed_second] = elapsed_time();

        std::cout << "Heartbeat CPU " << cpu << " instructions: " << num_retired << " cycles: " << current_cycle;
        std::cout << " heartbeat IPC: " << (1.0*num_retired - last_heartbeat_instr) / (current_cycle - last_heartbeat_cycle);
        std::cout << " cumulative IPC: " << (1.0*(num_retired - begin_phase_instr)) / (current_cycle - begin_phase_cycle);
        std::cout << " (Simulation time: " << elapsed_hour << " hr " << elapsed_minute << " min " << elapsed_second << " sec) " << endl;
        next_print_instruction += STAT_PRINTING_PERIOD;

        last_heartbeat_instr = num_retired;
        last_heartbeat_cycle = current_cycle;
    }

    // check for deadlock
    if (ROB.front().ip && (ROB.front().event_cycle + DEADLOCK_CYCLE) <= current_cycle)
        print_deadlock(cpu);
=======
    DISPATCH_BUFFER.operate();
    DECODE_BUFFER.operate();
>>>>>>> d79000bd
}

void O3_CPU::initialize_core()
{
    // BRANCH PREDICTOR & BTB
    impl_branch_predictor_initialize();
    impl_btb_initialize();
}

void O3_CPU::begin_phase()
{
    begin_phase_instr = num_retired;
    begin_phase_cycle = current_cycle;

    sim_stats.emplace_back();
}

void O3_CPU::end_phase(unsigned cpu)
{
    if (cpu == this->cpu)
    {
        finish_phase_instr = num_retired;
        finish_phase_cycle = current_cycle;

        roi_stats.push_back(sim_stats.back());
    }
}

void O3_CPU::init_instruction(ooo_model_instr arch_instr)
{
    instrs_to_read_this_cycle--;

    arch_instr.instr_id = instr_unique_id;

    bool reads_sp = false;
    bool writes_sp = false;
    bool reads_flags = false;
    bool reads_ip = false;
    bool writes_ip = false;
    bool reads_other = false;

    for (uint32_t i=0; i<MAX_INSTR_DESTINATIONS; i++)
    {
        switch(arch_instr.destination_registers[i])
        {
            case 0:
                break;
            case REG_STACK_POINTER:
                writes_sp = true;
                break;
            case REG_INSTRUCTION_POINTER:
                writes_ip = true;
                break;
            default:
                break;
        }

        /*
           if((arch_instr.is_branch) && (arch_instr.destination_registers[i] > 24) && (arch_instr.destination_registers[i] < 28))
           {
           arch_instr.destination_registers[i] = 0;
           }
           */

        if (arch_instr.destination_registers[i])
            arch_instr.num_reg_ops++;
        if (arch_instr.destination_memory[i])
        {
            arch_instr.num_mem_ops++;

            // update STA, this structure is required to execute store instructions properly without deadlock
            if (arch_instr.num_mem_ops > 0)
            {
#ifdef SANITY_CHECK
                assert(STA.size() < ROB.size()*NUM_INSTR_DESTINATIONS_SPARC);
#endif
                STA.push(instr_unique_id);
            }
        }
    }

    for (int i=0; i<NUM_INSTR_SOURCES; i++)
    {
        switch(arch_instr.source_registers[i])
        {
            case 0:
                break;
            case REG_STACK_POINTER:
                reads_sp = true;
                break;
            case REG_FLAGS:
                reads_flags = true;
                break;
            case REG_INSTRUCTION_POINTER:
                reads_ip = true;
                break;
            default:
                reads_other = true;
                break;
        }

        /*
           if((!arch_instr.is_branch) && (arch_instr.source_registers[i] > 25) && (arch_instr.source_registers[i] < 28))
           {
           arch_instr.source_registers[i] = 0;
           }
           */

        if (arch_instr.source_registers[i])
            arch_instr.num_reg_ops++;
        if (arch_instr.source_memory[i])
            arch_instr.num_mem_ops++;
    }

    if (arch_instr.num_mem_ops > 0)
        arch_instr.is_memory = 1;

    // determine what kind of branch this is, if any
    if(!reads_sp && !reads_flags && writes_ip && !reads_other)
    {
        // direct jump
        arch_instr.is_branch = 1;
        arch_instr.branch_taken = 1;
        arch_instr.branch_type = BRANCH_DIRECT_JUMP;
    }
    else if(!reads_sp && !reads_flags && writes_ip && reads_other)
    {
        // indirect branch
        arch_instr.is_branch = 1;
        arch_instr.branch_taken = 1;
        arch_instr.branch_type = BRANCH_INDIRECT;
    }
    else if(!reads_sp && reads_ip && !writes_sp && writes_ip && reads_flags && !reads_other)
    {
        // conditional branch
        arch_instr.is_branch = 1;
        arch_instr.branch_taken = arch_instr.branch_taken; // don't change this
        arch_instr.branch_type = BRANCH_CONDITIONAL;
    }
    else if(reads_sp && reads_ip && writes_sp && writes_ip && !reads_flags && !reads_other)
    {
        // direct call
        arch_instr.is_branch = 1;
        arch_instr.branch_taken = 1;
        arch_instr.branch_type = BRANCH_DIRECT_CALL;
    }
    else if(reads_sp && reads_ip && writes_sp && writes_ip && !reads_flags && reads_other)
    {
        // indirect call
        arch_instr.is_branch = 1;
        arch_instr.branch_taken = 1;
        arch_instr.branch_type = BRANCH_INDIRECT_CALL;
    }
    else if(reads_sp && !reads_ip && writes_sp && writes_ip)
    {
        // return
        arch_instr.is_branch = 1;
        arch_instr.branch_taken = 1;
        arch_instr.branch_type = BRANCH_RETURN;
    }
    else if(writes_ip)
    {
        // some other branch type that doesn't fit the above categories
        arch_instr.is_branch = 1;
        arch_instr.branch_taken = arch_instr.branch_taken; // don't change this
        arch_instr.branch_type = BRANCH_OTHER;
    }

    if((arch_instr.is_branch != 1) || (arch_instr.branch_taken != 1))
      {
	// clear the branch target for this instruction
	arch_instr.branch_target = 0;
      }

    // Stack Pointer Folding
    // The exact, true value of the stack pointer for any given instruction can
    // usually be determined immediately after the instruction is decoded without
    // waiting for the stack pointer's dependency chain to be resolved.
    // We're doing it here because we already have writes_sp and reads_other handy,
    // and in ChampSim it doesn't matter where before execution you do it.
    if(writes_sp)
      {
       // Avoid creating register dependencies on the stack pointer for calls, returns, pushes,
       // and pops, but not for variable-sized changes in the stack pointer position.
       // reads_other indicates that the stack pointer is being changed by a variable amount,
       // which can't be determined before execution.
       if((arch_instr.is_branch != 0) || (arch_instr.num_mem_ops > 0) || (!reads_other))
         {
           for (uint32_t i=0; i<MAX_INSTR_DESTINATIONS; i++)
             {
               if(arch_instr.destination_registers[i] == REG_STACK_POINTER)
                 {
                   arch_instr.destination_registers[i] = 0;
                   arch_instr.num_reg_ops--;
                 }
             }
         }
      }

    // add this instruction to the IFETCH_BUFFER

    // handle branch prediction
    if (arch_instr.is_branch) {

        DP( if (warmup_complete[cpu]) {
                cout << "[BRANCH] instr_id: " << instr_unique_id << " ip: " << hex << arch_instr.ip << dec << " taken: " << +arch_instr.branch_taken << endl; });

        sim_stats.back().total_branch_types[arch_instr.branch_type]++;

	std::pair<uint64_t, uint8_t> btb_result = impl_btb_prediction(arch_instr.ip, arch_instr.branch_type);
	uint64_t predicted_branch_target = btb_result.first;
	uint8_t always_taken = btb_result.second;
	uint8_t branch_prediction = impl_predict_branch(arch_instr.ip, predicted_branch_target, always_taken, arch_instr.branch_type);
	if((branch_prediction == 0) && (always_taken == 0))
	  {
	    predicted_branch_target = 0;
	  }

        // call code prefetcher every time the branch predictor is used
        impl_prefetcher_branch_operate(arch_instr.ip, arch_instr.branch_type, predicted_branch_target);

        if(predicted_branch_target != arch_instr.branch_target)
        {
            sim_stats.back().total_rob_occupancy_at_branch_mispredict += ROB.occupancy();
            sim_stats.back().branch_type_misses[arch_instr.branch_type]++;
            if(warmup_complete[cpu])
            {
                fetch_stall = 1;
                instrs_to_read_this_cycle = 0;
                arch_instr.branch_mispredicted = 1;
            }
        }
        else
        {
            // if correctly predicted taken, then we can't fetch anymore instructions this cycle
            if(arch_instr.branch_taken == 1)
            {
                instrs_to_read_this_cycle = 0;
            }
        }

        impl_update_btb(arch_instr.ip, arch_instr.branch_target, arch_instr.branch_taken, arch_instr.branch_type);
        impl_last_branch_result(arch_instr.ip, arch_instr.branch_target, arch_instr.branch_taken, arch_instr.branch_type);
    }

    arch_instr.event_cycle = current_cycle;

    // fast warmup eliminates register dependencies between instructions
    // branch predictor, cache contents, and prefetchers are still warmed up
    if(!warmup_complete[cpu])
      {
	for (int i=0; i<NUM_INSTR_SOURCES; i++)
	  {
	    arch_instr.source_registers[i] = 0;
	  }
	for (uint32_t i=0; i<MAX_INSTR_DESTINATIONS; i++)
	  {
	    arch_instr.destination_registers[i] = 0;
	  }
	arch_instr.num_reg_ops = 0;
      }

    // Add to IFETCH_BUFFER
    IFETCH_BUFFER.push_back(arch_instr);

    instr_unique_id++;
}

void O3_CPU::check_dib()
{
    // scan through IFETCH_BUFFER to find instructions that hit in the decoded instruction buffer
    auto end = std::min(IFETCH_BUFFER.end(), std::next(IFETCH_BUFFER.begin(), FETCH_WIDTH));
    for (auto it = IFETCH_BUFFER.begin(); it != end; ++it)
        do_check_dib(*it);
}

void O3_CPU::do_check_dib(ooo_model_instr &instr)
{
    // Check DIB to see if we recently fetched this line
    auto dib_set_begin = std::next(DIB.begin(), ((instr.ip >> lg2(dib_window)) % dib_set) * dib_way);
    auto dib_set_end   = std::next(dib_set_begin, dib_way);
    auto way = std::find_if(dib_set_begin, dib_set_end, eq_addr<dib_t::value_type>(instr.ip, lg2(dib_window)));

    if (way != dib_set_end)
    {
        // The cache line is in the L0, so we can mark this as complete
        instr.translated = COMPLETED;
        instr.fetched = COMPLETED;

        // Also mark it as decoded
        instr.decoded = COMPLETED;

        // It can be acted on immediately
        instr.event_cycle = current_cycle;

        // Update LRU
        std::for_each(dib_set_begin, dib_set_end, lru_updater<dib_entry_t>(way));
    }
}

void O3_CPU::translate_fetch()
{
    if (IFETCH_BUFFER.empty())
        return;

    // scan through IFETCH_BUFFER to find instructions that need to be translated
    auto itlb_req_begin = std::find_if(IFETCH_BUFFER.begin(), IFETCH_BUFFER.end(), [](const ooo_model_instr &x){ return !x.translated; });
    uint64_t find_addr = itlb_req_begin->ip;
    auto itlb_req_end   = std::find_if(itlb_req_begin, IFETCH_BUFFER.end(), [find_addr](const ooo_model_instr &x){ return (find_addr >> LOG2_PAGE_SIZE) != (x.ip >> LOG2_PAGE_SIZE);});
    if (itlb_req_end != IFETCH_BUFFER.end() || itlb_req_begin == IFETCH_BUFFER.begin())
    {
        do_translate_fetch(itlb_req_begin, itlb_req_end);
    }
}

void O3_CPU::do_translate_fetch(champsim::circular_buffer<ooo_model_instr>::iterator begin, champsim::circular_buffer<ooo_model_instr>::iterator end)
{
    // begin process of fetching this instruction by sending it to the ITLB
    // add it to the ITLB's read queue
    PACKET trace_packet;
    trace_packet.fill_level = ITLB_bus.lower_level->fill_level;
    trace_packet.cpu = cpu;
    trace_packet.address = begin->ip;
    trace_packet.v_address = begin->ip;
    trace_packet.instr_id = begin->instr_id;
    trace_packet.ip = begin->ip;
    trace_packet.type = LOAD;
    trace_packet.asid[0] = 0;
    trace_packet.asid[1] = 0;
    trace_packet.to_return = {&ITLB_bus};
    for (; begin != end; ++begin)
        trace_packet.instr_depend_on_me.push_back(begin);

    int rq_index = ITLB_bus.lower_level->add_rq(&trace_packet);

    if(rq_index != -2)
    {
        // successfully sent to the ITLB, so mark all instructions in the IFETCH_BUFFER that match this ip as translated INFLIGHT
        for (auto dep_it : trace_packet.instr_depend_on_me)
        {
            dep_it->translated = INFLIGHT;
        }
    }
}

void O3_CPU::fetch_instruction()
{
  // if we had a branch mispredict, turn fetching back on after the branch mispredict penalty
  if((fetch_stall == 1) && (current_cycle >= fetch_resume_cycle) && (fetch_resume_cycle != 0))
    {
      fetch_stall = 0;
      fetch_resume_cycle = 0;
    }

  if (IFETCH_BUFFER.empty())
      return;

      // fetch cache lines that were part of a translated page but not the cache line that initiated the translation
    auto l1i_req_begin = std::find_if(IFETCH_BUFFER.begin(), IFETCH_BUFFER.end(),
            [](const ooo_model_instr &x){ return x.translated == COMPLETED && !x.fetched; });
    uint64_t find_addr = l1i_req_begin->instruction_pa;
    auto l1i_req_end   = std::find_if(l1i_req_begin, IFETCH_BUFFER.end(),
            [find_addr](const ooo_model_instr &x){ return (find_addr >> LOG2_BLOCK_SIZE) != (x.instruction_pa >> LOG2_BLOCK_SIZE);});
    if (l1i_req_end != IFETCH_BUFFER.end() || l1i_req_begin == IFETCH_BUFFER.begin())
    {

        do_fetch_instruction(l1i_req_begin, l1i_req_end);
    }
}

void O3_CPU::do_fetch_instruction(champsim::circular_buffer<ooo_model_instr>::iterator begin, champsim::circular_buffer<ooo_model_instr>::iterator end)
{
    // add it to the L1-I's read queue
    PACKET fetch_packet;
    fetch_packet.fill_level = L1I_bus.lower_level->fill_level;
    fetch_packet.cpu = cpu;
    fetch_packet.address = begin->instruction_pa;
    fetch_packet.data = begin->instruction_pa;
    fetch_packet.v_address = begin->ip;
    fetch_packet.instr_id = begin->instr_id;
    fetch_packet.ip = begin->ip;
    fetch_packet.type = LOAD; 
    fetch_packet.asid[0] = 0;
    fetch_packet.asid[1] = 0;
    fetch_packet.to_return = {&L1I_bus};
    for (; begin != end; ++begin)
        fetch_packet.instr_depend_on_me.push_back(begin);

    int rq_index = L1I_bus.lower_level->add_rq(&fetch_packet);

    if(rq_index != -2)
    {
        // mark all instructions from this cache line as having been fetched
        for (auto dep_it : fetch_packet.instr_depend_on_me)
        {
            dep_it->fetched = INFLIGHT;
        }
    }
}

void O3_CPU::promote_to_decode()
{
    unsigned available_fetch_bandwidth = FETCH_WIDTH;
    while (available_fetch_bandwidth > 0 && !IFETCH_BUFFER.empty() && !DECODE_BUFFER.full() &&
            IFETCH_BUFFER.front().translated == COMPLETED && IFETCH_BUFFER.front().fetched == COMPLETED)
    {
        if (!warmup_complete[cpu] || IFETCH_BUFFER.front().decoded)
            DECODE_BUFFER.push_back_ready(IFETCH_BUFFER.front());
        else
            DECODE_BUFFER.push_back(IFETCH_BUFFER.front());

        IFETCH_BUFFER.pop_front();

	available_fetch_bandwidth--;
    }

    // check for deadlock
    if (!std::empty(IFETCH_BUFFER) && (IFETCH_BUFFER.front().event_cycle + DEADLOCK_CYCLE) <= current_cycle)
        throw champsim::deadlock{cpu};
}

void O3_CPU::decode_instruction()
{
    std::size_t available_decode_bandwidth = DECODE_WIDTH;

    // Send decoded instructions to dispatch
    while (available_decode_bandwidth > 0 && DECODE_BUFFER.has_ready() && !DISPATCH_BUFFER.full())
    {
        ooo_model_instr &db_entry = DECODE_BUFFER.front();
        do_dib_update(db_entry);

	// Resume fetch 
	if (db_entry.branch_mispredicted)
	  {
	    // These branches detect the misprediction at decode
	    if ((db_entry.branch_type == BRANCH_DIRECT_JUMP) || (db_entry.branch_type == BRANCH_DIRECT_CALL))
	      {
		// clear the branch_mispredicted bit so we don't attempt to resume fetch again at execute
		db_entry.branch_mispredicted = 0;
		// pay misprediction penalty
		fetch_resume_cycle = current_cycle + BRANCH_MISPREDICT_PENALTY;
	      }
	  }
	
        // Add to dispatch
        if (warmup_complete[cpu])
            DISPATCH_BUFFER.push_back(db_entry);
        else
            DISPATCH_BUFFER.push_back_ready(db_entry);
        DECODE_BUFFER.pop_front();

	available_decode_bandwidth--;
    }

    // check for deadlock
    if (!std::empty(DECODE_BUFFER) && (DECODE_BUFFER.front().event_cycle + DEADLOCK_CYCLE) <= current_cycle)
        throw champsim::deadlock{cpu};
}

void O3_CPU::do_dib_update(const ooo_model_instr &instr)
{
    // Search DIB to see if we need to add this instruction
    auto dib_set_begin = std::next(DIB.begin(), ((instr.ip >> lg2(dib_window)) % dib_set) * dib_way);
    auto dib_set_end   = std::next(dib_set_begin, dib_way);
    auto way = std::find_if(dib_set_begin, dib_set_end, eq_addr<dib_t::value_type>(instr.ip, lg2(dib_window)));

    // If we did not find the entry in the DIB, find a victim
    if (way == dib_set_end)
    {
        way = std::max_element(dib_set_begin, dib_set_end, lru_comparator<dib_entry_t>());
        assert(way != dib_set_end);

        // update way
        way->valid = true;
        way->address = instr.ip;
    }

    std::for_each(dib_set_begin, dib_set_end, lru_updater<dib_entry_t>(way));
}

void O3_CPU::dispatch_instruction()
{
    if (DISPATCH_BUFFER.empty())
        return;

    std::size_t available_dispatch_bandwidth = DISPATCH_WIDTH;

    // dispatch DISPATCH_WIDTH instructions into the ROB
    while (available_dispatch_bandwidth > 0 && DISPATCH_BUFFER.has_ready() && !ROB.full())
    {
        // Add to ROB
        ROB.push_back(DISPATCH_BUFFER.front());
        DISPATCH_BUFFER.pop_front();
	available_dispatch_bandwidth--;
    }

    // check for deadlock
    if (!std::empty(DISPATCH_BUFFER) && (DISPATCH_BUFFER.front().event_cycle + DEADLOCK_CYCLE) <= current_cycle)
        throw champsim::deadlock{cpu};
}

int O3_CPU::prefetch_code_line(uint64_t pf_v_addr)
{
    return static_cast<CACHE*>(L1I_bus.lower_level)->prefetch_line(0, pf_v_addr, pf_v_addr, true, 0);
}

void O3_CPU::schedule_instruction()
{
    std::size_t search_bw = SCHEDULER_SIZE;
    for (auto rob_it = std::begin(ROB); rob_it != std::end(ROB) && search_bw > 0; ++rob_it)
    {
        if (rob_it->scheduled == 0)
        {
            do_scheduling(rob_it);

            if (rob_it->scheduled == COMPLETED && rob_it->num_reg_dependent == 0) {

                // remember this rob_index in the Ready-To-Execute array 1
                assert(ready_to_execute.size() < ROB.size());
                ready_to_execute.push(rob_it);

                DP ( if (warmup_complete[cpu]) {
                        std::cout << "[ready_to_execute] " << __func__ << " instr_id: " << rob_it->instr_id << " is added to ready_to_execute" << std::endl; });
            }
        }

        if (rob_it->executed == 0)
            --search_bw;
    }
}

struct instr_reg_will_produce
{
    const uint8_t match_reg;
    explicit instr_reg_will_produce(uint8_t reg) : match_reg(reg) {}
    bool operator() (const ooo_model_instr &test) const
    {
        auto dreg_begin = std::begin(test.destination_registers);
        auto dreg_end   = std::end(test.destination_registers);
        return test.executed != COMPLETED && std::find(dreg_begin, dreg_end, match_reg) != dreg_end;
    }
};

void O3_CPU::do_scheduling(champsim::circular_buffer<ooo_model_instr>::iterator rob_it)
{
    // Mark register dependencies
    for (auto src_reg : rob_it->source_registers) {
        if (src_reg) {
            champsim::circular_buffer<ooo_model_instr>::reverse_iterator prior{rob_it};
            prior = std::find_if(prior, ROB.rend(), instr_reg_will_produce(src_reg));
            if (prior != ROB.rend() && (prior->registers_instrs_depend_on_me.empty() || prior->registers_instrs_depend_on_me.back() != rob_it))
            {
                prior->registers_instrs_depend_on_me.push_back(rob_it);
                rob_it->num_reg_dependent++;
            }
        }
    }

    if (rob_it->is_memory)
        rob_it->scheduled = INFLIGHT;
    else {
        rob_it->scheduled = COMPLETED;

        // ADD LATENCY
        rob_it->event_cycle = current_cycle + (warmup_complete[cpu] ? SCHEDULING_LATENCY : 0);
    }
}

void O3_CPU::execute_instruction()
{
    // out-of-order execution for non-memory instructions
    // memory instructions are handled by memory_instruction()
    uint32_t exec_issued = 0;
    while (exec_issued < EXEC_WIDTH && !ready_to_execute.empty())
    {
        do_execution(ready_to_execute.front());
        ready_to_execute.pop();
        exec_issued++;
    }
}

void O3_CPU::do_execution(champsim::circular_buffer<ooo_model_instr>::iterator rob_it)
{
    rob_it->executed = INFLIGHT;

    // ADD LATENCY
    rob_it->event_cycle = current_cycle + (warmup_complete[cpu] ? EXEC_LATENCY : 0);

    inflight_reg_executions++;

    DP (if (warmup_complete[cpu]) {
            std::cout << "[ROB] " << __func__ << " non-memory instr_id: " << rob_it->instr_id << " event_cycle: " << rob_it->event_cycle << std::endl;});
}

void O3_CPU::schedule_memory_instruction()
{
    // execution is out-of-order but we have an in-order scheduling algorithm to detect all RAW dependencies
    unsigned search_bw = SCHEDULER_SIZE;
    for (auto rob_it = std::begin(ROB); rob_it != std::end(ROB) && search_bw > 0; ++rob_it)
    {
        if (rob_it->is_memory && rob_it->num_reg_dependent == 0 && (rob_it->scheduled == INFLIGHT))
            do_memory_scheduling(rob_it);

        if (rob_it->executed == 0)
            --search_bw;
    }
}

void O3_CPU::do_memory_scheduling(champsim::circular_buffer<ooo_model_instr>::iterator rob_it)
{
    uint32_t num_mem_ops = 0, num_added = 0;

    // load
    for (uint32_t i=0; i<NUM_INSTR_SOURCES; i++) {
        if (rob_it->source_memory[i]) {
            num_mem_ops++;
            if (rob_it->source_added[i])
                num_added++;
            else if (!std::all_of(std::begin(LQ), std::end(LQ), is_valid<LSQ_ENTRY>())) {
                add_load_queue(rob_it, i);
                num_added++;
            }
            else {
                DP(if(warmup_complete[cpu]) {
                cout << "[LQ] " << __func__ << " instr_id: " << rob_it->instr_id;
                cout << " cannot be added in the load queue occupancy: " << std::count_if(std::begin(LQ), std::end(LQ), is_valid<LSQ_ENTRY>()) << " cycle: " << current_cycle << endl; });
            }
        }
    }

    // store
    for (uint32_t i=0; i<MAX_INSTR_DESTINATIONS; i++) {
        if (rob_it->destination_memory[i]) {
            num_mem_ops++;
            if (rob_it->destination_added[i])
                num_added++;
            else if (!std::all_of(std::begin(SQ), std::end(SQ), is_valid<LSQ_ENTRY>())) {
                if (STA.front() == rob_it->instr_id) {
                    add_store_queue(rob_it, i);
                    num_added++;
                }
            }
            else {
                DP(if(warmup_complete[cpu]) {
                cout << "[SQ] " << __func__ << " instr_id: " << rob_it->instr_id;
                cout << " cannot be added in the store queue occupancy: " << std::count_if(std::begin(SQ), std::end(SQ), is_valid<LSQ_ENTRY>()) << " cycle: " << current_cycle << endl; });
            }
        }
    }

    assert(num_added <= num_mem_ops);

    if (num_mem_ops == num_added) {
        rob_it->scheduled = COMPLETED;
        if (rob_it->executed == 0) // it could be already set to COMPLETED due to store-to-load forwarding
            rob_it->executed  = INFLIGHT;

        DP (if (warmup_complete[cpu]) {
        cout << "[ROB] " << __func__ << " instr_id: " << rob_it->instr_id;
        cout << " scheduled all num_mem_ops: " << rob_it->num_mem_ops << endl; });
    }
}

void O3_CPU::do_sq_forward_to_lq(LSQ_ENTRY &sq_entry, LSQ_ENTRY &lq_entry)
{
        lq_entry.physical_address = splice_bits(sq_entry.physical_address, lq_entry.virtual_address, LOG2_BLOCK_SIZE);
        lq_entry.translated = COMPLETED;
        lq_entry.fetched = COMPLETED;

        lq_entry.rob_index->num_mem_ops--;
        lq_entry.rob_index->event_cycle = current_cycle;
        assert(lq_entry.rob_index->num_mem_ops >= 0);
        if (lq_entry.rob_index->num_mem_ops == 0)
            inflight_mem_executions++;

        DP(if(warmup_complete[cpu]) {
                cout << "[LQ] " << __func__ << " instr_id: " << lq_entry.instr_id << hex;
                cout << " full_addr: " << lq_entry.physical_address << dec << " is forwarded by store instr_id: ";
                cout << sq_entry.instr_id << " remain_num_ops: " << lq_entry.rob_index->num_mem_ops << " cycle: " << current_cycle << endl; });

        LSQ_ENTRY empty_entry;
        lq_entry = empty_entry;
}

struct instr_mem_will_produce
{
    const uint64_t match_mem;
    explicit instr_mem_will_produce(uint64_t mem) : match_mem(mem) {}
    bool operator() (const ooo_model_instr &test) const
    {
        auto dmem_begin = std::begin(test.destination_memory);
        auto dmem_end   = std::end(test.destination_memory);
        return std::find(dmem_begin, dmem_end, match_mem) != dmem_end;
    }
};

struct sq_will_forward
{
    const uint64_t match_id, match_addr;
    sq_will_forward(uint64_t id, uint64_t addr) : match_id(id), match_addr(addr) {}
    bool operator() (const LSQ_ENTRY &sq_test) const
    {
        return sq_test.fetched == COMPLETED && sq_test.instr_id == match_id && sq_test.virtual_address == match_addr;
    }
};

void O3_CPU::add_load_queue(champsim::circular_buffer<ooo_model_instr>::iterator rob_it, uint32_t data_index)
{
    // search for an empty slot
    auto lq_it = std::find_if_not(std::begin(LQ), std::end(LQ), is_valid<LSQ_ENTRY>());
    assert(lq_it != std::end(LQ));

    // add it to the load queue
    rob_it->lq_index[data_index] = lq_it;
    rob_it->source_added[data_index] = 1;
    lq_it->instr_id = rob_it->instr_id;
    lq_it->virtual_address = rob_it->source_memory[data_index];
    lq_it->ip = rob_it->ip;
    lq_it->rob_index = rob_it;
    lq_it->asid[0] = rob_it->asid[0];
    lq_it->asid[1] = rob_it->asid[1];
    lq_it->event_cycle = current_cycle + SCHEDULING_LATENCY;

    // Mark RAW in the ROB since the producer might not be added in the store queue yet
    champsim::circular_buffer<ooo_model_instr>::reverse_iterator prior_it{rob_it};
    prior_it = std::find_if(prior_it, ROB.rend(), instr_mem_will_produce(lq_it->virtual_address));
    if (prior_it != ROB.rend())
    {
        // this load cannot be executed until the prior store gets executed
        prior_it->memory_instrs_depend_on_me.push_back(rob_it);
        lq_it->producer_id = prior_it->instr_id;
        lq_it->translated = INFLIGHT;

        // Is this already in the SQ?
        auto sq_it = std::find_if(std::begin(SQ), std::end(SQ), sq_will_forward(prior_it->instr_id, lq_it->virtual_address));
        if (sq_it != std::end(SQ))
            do_sq_forward_to_lq(*sq_it, *lq_it);
    }
    else
    {
        // If this entry is not waiting on RAW
        RTL0.push(lq_it);
    }
}

void O3_CPU::add_store_queue(champsim::circular_buffer<ooo_model_instr>::iterator rob_it, uint32_t data_index)
{
    auto sq_it = std::find_if_not(std::begin(SQ), std::end(SQ), is_valid<LSQ_ENTRY>());
    assert(sq_it->virtual_address == 0);

    // add it to the store queue
    rob_it->sq_index[data_index] = sq_it;
    sq_it->instr_id = rob_it->instr_id;
    sq_it->virtual_address = rob_it->destination_memory[data_index];
    sq_it->ip = rob_it->ip;
    sq_it->rob_index = rob_it;
    sq_it->asid[0] = rob_it->asid[0];
    sq_it->asid[1] = rob_it->asid[1];
    sq_it->event_cycle = current_cycle + SCHEDULING_LATENCY;

    // succesfully added to the store queue
    STA.pop();
    rob_it->destination_added[data_index] = 1;

    RTS0.push(sq_it);

    DP(if(warmup_complete[cpu]) {
            std::cout << "[SQ] " << __func__ << " instr_id: " << sq_it->instr_id;
            std::cout << " is added in the SQ translated: " << +sq_it->translated << " fetched: " << +sq_it->fetched;
            std::cout << " cycle: " << current_cycle << std::endl; });
}

void O3_CPU::operate_lsq()
{
    // handle store

    uint32_t store_issued = 0;

    while (store_issued < SQ_WIDTH && !RTS0.empty())
    {
        // add it to DTLB
        int rq_index = do_translate_store(RTS0.front());

        if (rq_index == -2)
            break;

        RTS0.pop();
        store_issued++;
    }

    while (store_issued < SQ_WIDTH && !RTS1.empty())
    {
        execute_store(RTS1.front());

        RTS1.pop();
        store_issued++;
    }

    unsigned load_issued = 0;

    while (load_issued < LQ_WIDTH && !RTL0.empty())
    {
        // add it to DTLB
        int rq_index = do_translate_load(RTL0.front());

        if (rq_index == -2)
            break;

        RTL0.pop();
        load_issued++;
    }

    while (load_issued < LQ_WIDTH && !RTL1.empty())
    {
        int rq_index = execute_load(RTL1.front());

        if (rq_index == -2)
            break;

        RTL1.pop();
        load_issued++;
    }
}

int O3_CPU::do_translate_store(std::vector<LSQ_ENTRY>::iterator sq_it)
{
    PACKET data_packet;

    data_packet.fill_level = DTLB_bus.lower_level->fill_level;
    data_packet.cpu = cpu;
    data_packet.address = sq_it->virtual_address;
    data_packet.v_address = sq_it->virtual_address;
    data_packet.instr_id = sq_it->instr_id;
    data_packet.ip = sq_it->ip;
    data_packet.type = RFO;
    data_packet.asid[0] = sq_it->asid[0];
    data_packet.asid[1] = sq_it->asid[1];
    data_packet.to_return = {&DTLB_bus};
    data_packet.sq_index_depend_on_me = {sq_it};

    DP (if (warmup_complete[cpu]) {
            std::cout << "[RTS0] " << __func__ << " instr_id: " << sq_it->instr_id << " rob_index: " << sq_it->rob_index << " is popped from to RTS0" << std::endl; })

    int rq_index = DTLB_bus.lower_level->add_rq(&data_packet);

    if (rq_index != -2)
        sq_it->translated = INFLIGHT;

    return rq_index;
}

void O3_CPU::execute_store(std::vector<LSQ_ENTRY>::iterator sq_it)
{
    sq_it->fetched = COMPLETED;
    sq_it->event_cycle = current_cycle;

    sq_it->rob_index->num_mem_ops--;
    sq_it->rob_index->event_cycle = current_cycle;
    assert(sq_it->rob_index->num_mem_ops >= 0);
    if (sq_it->rob_index->num_mem_ops == 0)
        inflight_mem_executions++;

    DP (if (warmup_complete[cpu]) {
            std::cout << "[SQ1] " << __func__ << " instr_id: " << sq_it->instr_id << std::hex;
            std::cout << " full_address: " << sq_it->physical_address << std::dec << " remain_mem_ops: " << sq_it->rob_index->num_mem_ops;
            std::cout << " event_cycle: " << sq_it->event_cycle << std::endl; });

    // resolve RAW dependency after DTLB access
    // check if this store has dependent loads
    for (auto dependent : sq_it->rob_index->memory_instrs_depend_on_me) {
        // check if dependent loads are already added in the load queue
        for (uint32_t j=0; j<NUM_INSTR_SOURCES; j++) { // which one is dependent?
            if (dependent->source_memory[j] && dependent->source_added[j]) {
                if (dependent->source_memory[j] == sq_it->virtual_address) { // this is required since a single instruction can issue multiple loads

                    // now we can resolve RAW dependency
                    assert(dependent->lq_index[j]->producer_id == sq_it->instr_id);
                    // update corresponding LQ entry
                    do_sq_forward_to_lq(*sq_it, *(dependent->lq_index[j]));
                }
            }
        }
    }
}

int O3_CPU::do_translate_load(std::vector<LSQ_ENTRY>::iterator lq_it)
{
    PACKET data_packet;
    data_packet.fill_level = DTLB_bus.lower_level->fill_level;
    data_packet.cpu = cpu;
    data_packet.address = lq_it->virtual_address;
    data_packet.v_address = lq_it->virtual_address;
    data_packet.instr_id = lq_it->instr_id;
    data_packet.ip = lq_it->ip;
    data_packet.type = LOAD;
    data_packet.asid[0] = lq_it->asid[0];
    data_packet.asid[1] = lq_it->asid[1];
    data_packet.to_return = {&DTLB_bus};
    data_packet.lq_index_depend_on_me = {lq_it};

    DP (if (warmup_complete[cpu]) {
            std::cout << "[RTL0] " << __func__ << " instr_id: " << lq_it->instr_id << " rob_index: " << lq_it->rob_index << " is popped to RTL0" << std::endl; })

    int rq_index = DTLB_bus.lower_level->add_rq(&data_packet);

    if (rq_index != -2)
        lq_it->translated = INFLIGHT;

    return rq_index;
}

int O3_CPU::execute_load(std::vector<LSQ_ENTRY>::iterator lq_it)
{
    // add it to L1D
    PACKET data_packet;
    data_packet.fill_level = L1D_bus.lower_level->fill_level;
    data_packet.cpu = cpu;
    data_packet.address = lq_it->physical_address;
    data_packet.v_address = lq_it->virtual_address;
    data_packet.instr_id = lq_it->instr_id;
    data_packet.ip = lq_it->ip;
    data_packet.type = LOAD;
    data_packet.asid[0] = lq_it->asid[0];
    data_packet.asid[1] = lq_it->asid[1];
    data_packet.to_return = {&L1D_bus};
    data_packet.lq_index_depend_on_me = {lq_it};

    int rq_index = L1D_bus.lower_level->add_rq(&data_packet);

    if (rq_index != -2)
        lq_it->fetched = INFLIGHT;

    return rq_index;
}

void O3_CPU::do_complete_execution(champsim::circular_buffer<ooo_model_instr>::iterator rob_it)
{
    rob_it->executed = COMPLETED;
    if (rob_it->is_memory == 0)
        inflight_reg_executions--;
    else
        inflight_mem_executions--;

    completed_executions++;

    for (auto dependent : rob_it->registers_instrs_depend_on_me)
    {
        dependent->num_reg_dependent--;
        assert(dependent->num_reg_dependent >= 0);

        if (dependent->num_reg_dependent == 0) {
            if (dependent->is_memory)
                dependent->scheduled = INFLIGHT;
            else {
                dependent->scheduled = COMPLETED;
            }
        }
    }

    if (rob_it->branch_mispredicted)
        fetch_resume_cycle = current_cycle + BRANCH_MISPREDICT_PENALTY;
}

void O3_CPU::complete_inflight_instruction()
{
    // update ROB entries with completed executions
    if ((inflight_reg_executions > 0) || (inflight_mem_executions > 0)) {
        std::size_t complete_bw = EXEC_WIDTH;
        auto rob_it = std::begin(ROB);
        while (rob_it != std::end(ROB) && complete_bw > 0)
        {
            if ((rob_it->executed == INFLIGHT) && (rob_it->event_cycle <= current_cycle) && rob_it->num_mem_ops == 0)
            {
                do_complete_execution(rob_it);
                --complete_bw;

                for (auto dependent : rob_it->registers_instrs_depend_on_me)
                {
                    if (dependent->scheduled == COMPLETED && dependent->num_reg_dependent == 0)
                    {
                        assert(ready_to_execute.size() < ROB.size());
                        ready_to_execute.push(dependent);

                        DP ( if (warmup_complete[cpu]) {
                                std::cout << "[ready_to_execute] " << __func__ << " instr_id: " << dependent->instr_id << " is added to ready_to_execute" << std::endl; })
                    }
                }

            }

            ++rob_it;
        }
    }
}

void O3_CPU::handle_memory_return()
{
  // Instruction Memory

  std::size_t available_fetch_bandwidth = FETCH_WIDTH;
  std::size_t to_read = static_cast<CACHE*>(ITLB_bus.lower_level)->MAX_READ;

  while (available_fetch_bandwidth > 0 && to_read > 0 && !ITLB_bus.PROCESSED.empty())
    {
        PACKET &itlb_entry = ITLB_bus.PROCESSED.front();

      // mark the appropriate instructions in the IFETCH_BUFFER as translated and ready to fetch
      while (available_fetch_bandwidth > 0 && !itlb_entry.instr_depend_on_me.empty())
      {
          auto it = itlb_entry.instr_depend_on_me.front();
          if ((it->ip >> LOG2_PAGE_SIZE) == (itlb_entry.address >> LOG2_PAGE_SIZE) && it->translated != 0)
          {
              //if ((it->ip >> LOG2_PAGE_SIZE) == (itlb_entry.address >> LOG2_PAGE_SIZE) && it->translated != 0)
              {
                  it->translated = COMPLETED;
                  // recalculate a physical address for this cache line based on the translated physical page address
                  it->instruction_pa = splice_bits(itlb_entry.data, it->ip, LOG2_PAGE_SIZE);
              }

              available_fetch_bandwidth--;
          }

          itlb_entry.instr_depend_on_me.erase(std::begin(itlb_entry.instr_depend_on_me));
      }


      // remove this entry if we have serviced all of its instructions
      if (itlb_entry.instr_depend_on_me.empty())
      {
          ITLB_bus.PROCESSED.pop_front();
      }
      --to_read;
  }

  available_fetch_bandwidth = FETCH_WIDTH;
  to_read = static_cast<CACHE*>(L1I_bus.lower_level)->MAX_READ;

  while (available_fetch_bandwidth > 0 && to_read > 0 && !L1I_bus.PROCESSED.empty())
  {
      PACKET &l1i_entry = L1I_bus.PROCESSED.front();

      // this is the L1I cache, so instructions are now fully fetched, so mark them as such
      while (available_fetch_bandwidth > 0 && !l1i_entry.instr_depend_on_me.empty())
      {
          auto it = l1i_entry.instr_depend_on_me.front();
          if ((it->instruction_pa >> LOG2_BLOCK_SIZE) == (l1i_entry.address >> LOG2_BLOCK_SIZE) && it->fetched != 0 && it->translated == COMPLETED)
          {
              it->fetched = COMPLETED;
              available_fetch_bandwidth--;
          }

          l1i_entry.instr_depend_on_me.erase(std::begin(l1i_entry.instr_depend_on_me));
      }

      // remove this entry if we have serviced all of its instructions
      if (l1i_entry.instr_depend_on_me.empty())
          L1I_bus.PROCESSED.pop_front();
      --to_read;
  }

  // Data Memory
  to_read = static_cast<CACHE*>(DTLB_bus.lower_level)->MAX_READ;

  while (to_read > 0 && !DTLB_bus.PROCESSED.empty())
	{ // DTLB
	  PACKET &dtlb_entry = DTLB_bus.PROCESSED.front();

	  for (auto sq_merged : dtlb_entry.sq_index_depend_on_me)
	    {
	      sq_merged->physical_address = splice_bits(dtlb_entry.data, sq_merged->virtual_address, LOG2_PAGE_SIZE); // translated address
	      sq_merged->translated = COMPLETED;
	      sq_merged->event_cycle = current_cycle;

          RTS1.push(sq_merged);
	    }

	  for (auto lq_merged : dtlb_entry.lq_index_depend_on_me)
	    {
	      lq_merged->physical_address = splice_bits(dtlb_entry.data, lq_merged->virtual_address, LOG2_PAGE_SIZE); // translated address
	      lq_merged->translated = COMPLETED;
	      lq_merged->event_cycle = current_cycle;

          RTL1.push(lq_merged);
	    }

	  // remove this entry
	  DTLB_bus.PROCESSED.pop_front();
      --to_read;
    }

  to_read = static_cast<CACHE*>(L1D_bus.lower_level)->MAX_READ;
  while (to_read > 0 && !L1D_bus.PROCESSED.empty())
	{ // L1D
	  PACKET &l1d_entry = L1D_bus.PROCESSED.front();

	  for (auto merged : l1d_entry.lq_index_depend_on_me)
	    {
            merged->fetched = COMPLETED;
            merged->event_cycle = current_cycle;
            merged->rob_index->num_mem_ops--;
            merged->rob_index->event_cycle = current_cycle;

            if (merged->rob_index->num_mem_ops == 0)
                inflight_mem_executions++;

          LSQ_ENTRY empty_entry;
          *merged = empty_entry;
	    }

	  // remove this entry
	  L1D_bus.PROCESSED.pop_front();
      --to_read;;
    }
}

void O3_CPU::retire_rob()
{
    unsigned retire_bandwidth = RETIRE_WIDTH;

    while (retire_bandwidth > 0 && !ROB.empty() && (ROB.front().executed == COMPLETED))
    {
        for (uint32_t i=0; i<MAX_INSTR_DESTINATIONS; i++) {
            if (ROB.front().destination_memory[i]) {

                PACKET data_packet;
                auto sq_it = ROB.front().sq_index[i];

                // sq_index and rob_index are no longer available after retirement
                // but we pass this information to avoid segmentation fault
                data_packet.fill_level = L1D_bus.lower_level->fill_level;
                data_packet.cpu = cpu;
                data_packet.address = sq_it->physical_address;
                data_packet.v_address = sq_it->virtual_address;
                data_packet.instr_id = sq_it->instr_id;
                data_packet.ip = sq_it->ip;
                data_packet.type = RFO;
                data_packet.asid[0] = sq_it->asid[0];
                data_packet.asid[1] = sq_it->asid[1];

                auto result = L1D_bus.lower_level->add_wq(&data_packet);
                if (result != -2)
                {
                    ROB.front().destination_memory[i] = 0;
                    LSQ_ENTRY empty;
                    *sq_it = empty;
                }
                else
                {
                    return;
                }
            }
        }

        // release ROB entry
        DP ( if (warmup_complete[cpu]) {
                cout << "[ROB] " << __func__ << " instr_id: " << ROB.front().instr_id << " is retired" << endl; });

        ROB.pop_front();
        completed_executions--;
        num_retired++;
        retire_bandwidth--;
    }

    // Check for deadlock
    if (!std::empty(ROB) && (ROB.front().event_cycle + DEADLOCK_CYCLE) <= current_cycle)
        throw champsim::deadlock{cpu};
}

void O3_CPU::print_roi_stats()
{
}

void O3_CPU::print_phase_stats()
{
    auto total_branch         = std::accumulate(std::begin(sim_stats.back().total_branch_types), std::end(sim_stats.back().total_branch_types), 0ull);
    auto total_mispredictions = std::accumulate(std::begin(sim_stats.back().branch_type_misses), std::end(sim_stats.back().branch_type_misses), 0ull);

    std::cout << std::endl;
    std::cout << "CPU " << cpu;
    std::cout << " Branch Prediction Accuracy: " << (100.0 * (num_branch - branch_mispredictions)) / num_branch << "%";
    std::cout << " MPKI: " << (1000.0 * branch_mispredictions) / sim_instr();
    std::cout << " Average ROB Occupancy at Mispredict: " << (1.0 * total_rob_occupancy_at_branch_mispredict) / branch_mispredictions << std::endl;

    /*
    std::vector<double> pcts;
    std::transform(std::begin(sim_stats.back().total_branch_types), std::end(sim_stats.back().total_branch_types), std::back_inserter(pcts), [instr=sim_instr()](auto x){ return 100.0*x/instr; });
    std::cout << "Branch types" << std::endl;
    std::cout << "NOT_BRANCH: "           << total_branch_types[NOT_BRANCH]           << " " << pcts[NOT_BRANCH]           << "%" << std::endl;
    std::cout << "BRANCH_DIRECT_JUMP: "   << total_branch_types[BRANCH_DIRECT_JUMP]   << " " << pcts[BRANCH_DIRECT_JUMP]   << "%" << std::endl;
    std::cout << "BRANCH_INDIRECT: "      << total_branch_types[BRANCH_INDIRECT]      << " " << pcts[BRANCH_INDIRECT]      << "%" << std::endl;
    std::cout << "BRANCH_CONDITIONAL: "   << total_branch_types[BRANCH_CONDITIONAL]   << " " << pcts[BRANCH_CONDITIONAL]   << "%" << std::endl;
    std::cout << "BRANCH_DIRECT_CALL: "   << total_branch_types[BRANCH_DIRECT_CALL]   << " " << pcts[BRANCH_DIRECT_CALL]   << "%" << std::endl;
    std::cout << "BRANCH_INDIRECT_CALL: " << total_branch_types[BRANCH_INDIRECT_CALL] << " " << pcts[BRANCH_INDIRECT_CALL] << "%" << std::endl;
    std::cout << "BRANCH_RETURN: "        << total_branch_types[BRANCH_RETURN]        << " " << pcts[BRANCH_RETURN]        << "%" << std::endl;
    std::cout << "BRANCH_OTHER: "         << total_branch_types[BRANCH_OTHER]         << " " << pcts[BRANCH_OTHER]         << "%" << std::endl;
    std::cout << std::endl;
    */

    std::vector<double> mpkis;
    std::transform(std::begin(sim_stats.back().branch_type_misses), std::end(sim_stats.back().branch_type_misses), std::back_inserter(mpkis), [instr=sim_instr()](auto x){ return 1000.0*x/instr; });
    std::cout << "Branch type MPKI" << std::endl;
    std::cout << "BRANCH_DIRECT_JUMP: "   << mpkis[BRANCH_DIRECT_JUMP] << std::endl;
    std::cout << "BRANCH_INDIRECT: "      << mpkis[BRANCH_INDIRECT] << std::endl;
    std::cout << "BRANCH_CONDITIONAL: "   << mpkis[BRANCH_CONDITIONAL] << std::endl;
    std::cout << "BRANCH_DIRECT_CALL: "   << mpkis[BRANCH_DIRECT_CALL] << std::endl;
    std::cout << "BRANCH_INDIRECT_CALL: " << mpkis[BRANCH_INDIRECT_CALL] << std::endl;
    std::cout << "BRANCH_RETURN: "        << mpkis[BRANCH_RETURN] << std::endl;
    std::cout << std::endl;
}

void CacheBus::return_data(PACKET *packet)
{
    if (packet->type != PREFETCH)
    {
        PROCESSED.push_back(*packet);
    }
}

void O3_CPU::print_deadlock()
{
    std::cout << "DEADLOCK! CPU " << cpu << " cycle " << current_cycle << std::endl;

    if (!std::empty(IFETCH_BUFFER))
    {
        std::cout << "IFETCH_BUFFER head";
        std::cout << " instr_id: " << IFETCH_BUFFER.front().instr_id;
        std::cout << " translated: " << +IFETCH_BUFFER.front().translated;
        std::cout << " fetched: " << +IFETCH_BUFFER.front().fetched;
        std::cout << " scheduled: " << +IFETCH_BUFFER.front().scheduled;
        std::cout << " executed: " << +IFETCH_BUFFER.front().executed;
        std::cout << " is_memory: " << +IFETCH_BUFFER.front().is_memory;
        std::cout << " num_reg_dependent: " << +IFETCH_BUFFER.front().num_reg_dependent;
        std::cout << " event: " << IFETCH_BUFFER.front().event_cycle;
        std::cout << std::endl;
    }
    else
    {
        std::cout << "IFETCH_BUFFER empty" << std::endl;
    }

    if (!std::empty(ROB))
    {
        std::cout << "ROB head";
        std::cout << " instr_id: " << ROB.front().instr_id;
        std::cout << " translated: " << +ROB.front().translated;
        std::cout << " fetched: " << +ROB.front().fetched;
        std::cout << " scheduled: " << +ROB.front().scheduled;
        std::cout << " executed: " << +ROB.front().executed;
        std::cout << " is_memory: " << +ROB.front().is_memory;
        std::cout << " num_reg_dependent: " << +ROB.front().num_reg_dependent;
        std::cout << " event: " << ROB.front().event_cycle;
        std::cout << std::endl;
    }
    else
    {
        std::cout << "ROB empty" << std::endl;
    }

    // print LQ entry
    std::cout << "Load Queue Entry" << std::endl;
    for (auto lq_it = std::begin(LQ); lq_it != std::end(LQ); ++lq_it)
    {
        if (is_valid<LSQ_ENTRY>{}(*lq_it))
            std::cout << "[LQ] entry: " << std::distance(std::begin(LQ), lq_it) << " instr_id: " << lq_it->instr_id << " address: " << std::hex << lq_it->physical_address << std::dec << " translated: " << +lq_it->translated << " fetched: " << +lq_it->fetched << std::endl;
    }

    // print SQ entry
    std::cout << std::endl << "Store Queue Entry" << std::endl;
    for (auto sq_it = std::begin(SQ); sq_it != std::end(SQ); ++sq_it)
    {
        if (is_valid<LSQ_ENTRY>{}(*sq_it))
            std::cout << "[SQ] entry: " << std::distance(std::begin(SQ), sq_it) << " instr_id: " << sq_it->instr_id << " address: " << std::hex << sq_it->physical_address << std::dec << " translated: " << +sq_it->translated << " fetched: " << +sq_it->fetched << std::endl;
    }
}
<|MERGE_RESOLUTION|>--- conflicted
+++ resolved
@@ -21,7 +21,6 @@
 
 void O3_CPU::operate()
 {
-    operated = true;
     instrs_to_read_this_cycle = std::min((std::size_t)FETCH_WIDTH, IFETCH_BUFFER.size() - IFETCH_BUFFER.occupancy());
 
     retire_rob(); // retire
@@ -39,7 +38,6 @@
     translate_fetch();
     check_dib();
 
-<<<<<<< HEAD
     // heartbeat
     if (show_heartbeat && (num_retired >= next_print_instruction))
     {
@@ -55,13 +53,8 @@
         last_heartbeat_cycle = current_cycle;
     }
 
-    // check for deadlock
-    if (ROB.front().ip && (ROB.front().event_cycle + DEADLOCK_CYCLE) <= current_cycle)
-        print_deadlock(cpu);
-=======
     DISPATCH_BUFFER.operate();
     DECODE_BUFFER.operate();
->>>>>>> d79000bd
 }
 
 void O3_CPU::initialize_core()
@@ -1241,9 +1234,9 @@
 
     std::cout << std::endl;
     std::cout << "CPU " << cpu;
-    std::cout << " Branch Prediction Accuracy: " << (100.0 * (num_branch - branch_mispredictions)) / num_branch << "%";
-    std::cout << " MPKI: " << (1000.0 * branch_mispredictions) / sim_instr();
-    std::cout << " Average ROB Occupancy at Mispredict: " << (1.0 * total_rob_occupancy_at_branch_mispredict) / branch_mispredictions << std::endl;
+    std::cout << " Branch Prediction Accuracy: " << (100.0 * (total_branch - total_mispredictions)) / total_branch << "%";
+    std::cout << " MPKI: " << (1000.0 * total_mispredictions) / sim_instr();
+    std::cout << " Average ROB Occupancy at Mispredict: " << (1.0 * sim_stats.back().total_rob_occupancy_at_branch_mispredict) / total_mispredictions << std::endl;
 
     /*
     std::vector<double> pcts;
