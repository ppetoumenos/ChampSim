--- conflicted
+++ resolved
@@ -529,36 +529,11 @@
   data_packet.instr_id = lq_entry.instr_id;
   data_packet.ip = lq_entry.ip;
 
-<<<<<<< HEAD
-  data_packet.fill_level = DTLB_bus.lower_level->fill_level;
-  data_packet.cpu = cpu;
-  data_packet.address = sq_it->virtual_address;
-  data_packet.v_address = sq_it->virtual_address;
-  data_packet.instr_id = sq_it->instr_id;
-  data_packet.ip = sq_it->ip;
-  data_packet.type = RFO;
-  data_packet.asid[0] = sq_it->asid[0];
-  data_packet.asid[1] = sq_it->asid[1];
-  data_packet.to_return = {&DTLB_bus};
-  data_packet.sq_index_depend_on_me = {sq_it};
-
-  DP(if (warmup_complete[cpu]) {
-    std::cout << "[RTS0] " << __func__ << " instr_id: " << sq_it->instr_id << " rob_index: " << std::distance(std::begin(ROB), sq_it->rob_index) << " is popped from to RTS0" << std::endl;
-  })
-
-  int rq_index = DTLB_bus.lower_level->add_rq(&data_packet);
-
-  if (rq_index != -2)
-    sq_it->translated = INFLIGHT;
-
-  return rq_index;
-=======
   if constexpr (champsim::debug_print) {
     fmt::print("[LQ] {} instr_id: {} vaddr: {:#x}\n", __func__, data_packet.instr_id, data_packet.v_address);
   }
 
   return L1D_bus.issue_read(data_packet);
->>>>>>> 240b8d23
 }
 
 void O3_CPU::do_complete_execution(ooo_model_instr& instr)
@@ -571,36 +546,7 @@
     reg_producers[dreg].erase(elem);
   }
 
-<<<<<<< HEAD
-int O3_CPU::do_translate_load(std::vector<LSQ_ENTRY>::iterator lq_it)
-{
-  PACKET data_packet;
-  data_packet.fill_level = DTLB_bus.lower_level->fill_level;
-  data_packet.cpu = cpu;
-  data_packet.address = lq_it->virtual_address;
-  data_packet.v_address = lq_it->virtual_address;
-  data_packet.instr_id = lq_it->instr_id;
-  data_packet.ip = lq_it->ip;
-  data_packet.type = LOAD;
-  data_packet.asid[0] = lq_it->asid[0];
-  data_packet.asid[1] = lq_it->asid[1];
-  data_packet.to_return = {&DTLB_bus};
-  data_packet.lq_index_depend_on_me = {lq_it};
-
-  DP(if (warmup_complete[cpu]) {
-    std::cout << "[RTL0] " << __func__ << " instr_id: " << lq_it->instr_id << " rob_index: " << std::distance(std::begin(ROB), lq_it->rob_index) << " is popped to RTL0" << std::endl;
-  })
-
-  int rq_index = DTLB_bus.lower_level->add_rq(&data_packet);
-
-  if (rq_index != -2)
-    lq_it->translated = INFLIGHT;
-
-  return rq_index;
-}
-=======
   instr.executed = COMPLETED;
->>>>>>> 240b8d23
 
   for (ooo_model_instr& dependent : instr.registers_instrs_depend_on_me) {
     dependent.num_reg_dependent--;
