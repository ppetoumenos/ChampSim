#include <algorithm>
#include <array>
#include <bitset>
#include <chrono>
#include <getopt.h>
#include <functional>
#include <iomanip>
#include <numeric>
#include <signal.h>
#include <string.h>
#include <vector>

#include "champsim_constants.h"
#include "dram_controller.h"
#include "ooo_cpu.h"
#include "cache.h"
#include "operable.h"
#include "tracereader.h"
#include "vmem.h"

<<<<<<< HEAD
uint8_t MAX_INSTR_DESTINATIONS = NUM_INSTR_DESTINATIONS,
=======
uint8_t warmup_complete[NUM_CPUS] = {},
        MAX_INSTR_DESTINATIONS = NUM_INSTR_DESTINATIONS,
>>>>>>> 589d0d4b
        knob_cloudsuite = 0,
        knob_low_bandwidth = 0;

extern uint8_t show_heartbeat;

uint64_t warmup_instructions     = 1000000,
         simulation_instructions = 10000000;

auto start_time = std::chrono::steady_clock::now();

extern MEMORY_CONTROLLER DRAM;
extern VirtualMemory vmem;
extern std::array<O3_CPU*, NUM_CPUS> ooo_cpu;
extern std::array<CACHE*, NUM_CACHES> caches;
extern std::array<champsim::operable*, NUM_OPERABLES> operables;

std::vector<tracereader*> traces;

std::tuple<uint64_t, uint64_t, uint64_t> elapsed_time()
<<<<<<< HEAD
{
    auto diff = std::chrono::steady_clock::now() - start_time;
    auto elapsed_hour   = std::chrono::duration_cast<std::chrono::hours>(diff);
    auto elapsed_minute = std::chrono::duration_cast<std::chrono::minutes>(diff) - elapsed_hour;
    auto elapsed_second = std::chrono::duration_cast<std::chrono::seconds>(diff) - elapsed_hour - elapsed_minute;
    return {elapsed_hour.count(), elapsed_minute.count(), elapsed_second.count()};
}

void print_cache_stats(std::string name, uint32_t cpu, CACHE::stats_type stats)
{
    uint64_t TOTAL_HIT = std::accumulate(std::begin(stats.hits.at(cpu)), std::end(stats.hits[cpu]), 0ull),
             TOTAL_MISS = std::accumulate(std::begin(stats.hits.at(cpu)), std::end(stats.hits[cpu]), 0ull);

    std::cout << name << " TOTAL     ";
    std::cout << "ACCESS: " << std::setw(10) << TOTAL_HIT + TOTAL_MISS << "  ";
    std::cout << "HIT: "    << std::setw(10) << TOTAL_HIT << "  ";
    std::cout << "MISS: "   << std::setw(10) << TOTAL_MISS << std::endl;

    std::cout << name << " LOAD      ";
    std::cout << "ACCESS: " << std::setw(10) << stats.hits[cpu][LOAD] + stats.misses[cpu][LOAD] << "  ";
    std::cout << "HIT: "    << std::setw(10) << stats.hits[cpu][LOAD] << "  ";
    std::cout << "MISS: "   << std::setw(10) << stats.misses[cpu][LOAD] << std::endl;

    std::cout << name << " RFO       ";
    std::cout << "ACCESS: " << std::setw(10) << stats.hits[cpu][RFO] + stats.misses[cpu][RFO] << "  ";
    std::cout << "HIT: "    << std::setw(10) << stats.hits[cpu][RFO] << "  ";
    std::cout << "MISS: "   << std::setw(10) << stats.misses[cpu][RFO] << std::endl;

    std::cout << name << " PREFETCH  ";
    std::cout << "ACCESS: " << std::setw(10) << stats.hits[cpu][PREFETCH] + stats.misses[cpu][PREFETCH] << "  ";
    std::cout << "HIT: "    << std::setw(10) << stats.hits[cpu][PREFETCH] << "  ";
    std::cout << "MISS: "   << std::setw(10) << stats.misses[cpu][PREFETCH] << std::endl;

    std::cout << name << " WRITEBACK ";
    std::cout << "ACCESS: " << std::setw(10) << stats.hits[cpu][WRITEBACK] + stats.misses[cpu][WRITEBACK] << "  ";
    std::cout << "HIT: "    << std::setw(10) << stats.hits[cpu][WRITEBACK] << "  ";
    std::cout << "MISS: "   << std::setw(10) << stats.misses[cpu][WRITEBACK] << std::endl;

    std::cout << name << " TRANSLATION ";
    std::cout << "ACCESS: " << std::setw(10) << stats.hits[cpu][TRANSLATION] + stats.misses[cpu][TRANSLATION] << "  ";
    std::cout << "HIT: "    << std::setw(10) << stats.hits[cpu][TRANSLATION] << "  ";
    std::cout << "MISS: "   << std::setw(10) << stats.misses[cpu][TRANSLATION] << std::endl;

    std::cout << name << " PREFETCH  ";
    std::cout << "REQUESTED: " << std::setw(10) << stats.pf_requested << "  ";
    std::cout << "ISSUED: " << std::setw(10) << stats.pf_issued << "  ";
    std::cout << "USEFUL: " << std::setw(10) << stats.pf_useful << "  ";
    std::cout << "USELESS: " << std::setw(10) << stats.pf_useless << std::endl;

    std::cout << name << " AVERAGE MISS LATENCY: " << (1.0*(stats.total_miss_latency))/TOTAL_MISS << " cycles" << std::endl;
    //std::cout << " AVERAGE MISS LATENCY: " << (stats.total_miss_latency)/TOTAL_MISS << " cycles " << stats.total_miss_latency << "/" << TOTAL_MISS<< std::endl;
}

void print_cpu_stats(uint32_t index, O3_CPU::stats_type stats, uint64_t begin_instr, uint64_t end_instr)
{
    auto total_branch         = std::accumulate(std::begin(stats.total_branch_types), std::end(stats.total_branch_types), 0ull);
    auto total_mispredictions = std::accumulate(std::begin(stats.branch_type_misses), std::end(stats.branch_type_misses), 0ull);

    std::cout << "CPU " << index << " Branch Prediction Accuracy: ";
    std::cout << (100.0*(total_branch - total_mispredictions)) / total_branch;
    std::cout << "% MPKI: " << (1000.0*total_mispredictions)/(end_instr - begin_instr);
    std::cout << " Average ROB Occupancy at Mispredict: " << (1.0*stats.total_rob_occupancy_at_branch_mispredict)/total_mispredictions << std::endl;

    std::cout << "Branch type MPKI" << std::endl;
    std::cout << "BRANCH_DIRECT_JUMP: "   << (1000.0*stats.branch_type_misses[BRANCH_DIRECT_JUMP]  /(end_instr - begin_instr)) << " (" << stats.branch_type_misses[BRANCH_DIRECT_JUMP] << "/" << stats.total_branch_types[BRANCH_DIRECT_JUMP]   << ")" << std::endl;
    std::cout << "BRANCH_INDIRECT: "      << (1000.0*stats.branch_type_misses[BRANCH_INDIRECT]     /(end_instr - begin_instr)) << " (" << stats.branch_type_misses[BRANCH_INDIRECT] << "/" << stats.total_branch_types[BRANCH_INDIRECT]      << ")" << std::endl;
    std::cout << "BRANCH_CONDITIONAL: "   << (1000.0*stats.branch_type_misses[BRANCH_CONDITIONAL]  /(end_instr - begin_instr)) << " (" << stats.branch_type_misses[BRANCH_CONDITIONAL] << "/" << stats.total_branch_types[BRANCH_CONDITIONAL]   << ")" << std::endl;
    std::cout << "BRANCH_DIRECT_CALL: "   << (1000.0*stats.branch_type_misses[BRANCH_DIRECT_CALL]  /(end_instr - begin_instr)) << " (" << stats.branch_type_misses[BRANCH_DIRECT_CALL] << "/" << stats.total_branch_types[BRANCH_DIRECT_CALL]   << ")" << std::endl;
    std::cout << "BRANCH_INDIRECT_CALL: " << (1000.0*stats.branch_type_misses[BRANCH_INDIRECT_CALL]/(end_instr - begin_instr)) << " (" << stats.branch_type_misses[BRANCH_INDIRECT_CALL] << "/" << stats.total_branch_types[BRANCH_INDIRECT_CALL] << ")" << std::endl;
    std::cout << "BRANCH_RETURN: "        << (1000.0*stats.branch_type_misses[BRANCH_RETURN]       /(end_instr - begin_instr)) << " (" << stats.branch_type_misses[BRANCH_RETURN] << "/" << stats.total_branch_types[BRANCH_RETURN]        << ")" << std::endl;
    std::cout << std::endl;
}

void print_dram_channel_stats(uint32_t index, DRAM_CHANNEL::stats_type stats)
{
    std::cout << " CHANNEL " << index << std::endl;
    std::cout << " RQ ROW_BUFFER_HIT: " << std::setw(10) << stats.RQ_ROW_BUFFER_HIT << "  ROW_BUFFER_MISS: " << std::setw(10) << stats.RQ_ROW_BUFFER_MISS << std::endl;
    std::cout << " AVG DBUS CONGESTED CYCLE: ";
    if (stats.dbus_count_congested > 0)
        std::cout << std::setw(10) << (1.0*stats.dbus_cycle_congested) / stats.dbus_count_congested;
    else
        std::cout << "-";
    std::cout << std::endl;
    std::cout << " WQ ROW_BUFFER_HIT: " << std::setw(10) << stats.WQ_ROW_BUFFER_HIT << "  ROW_BUFFER_MISS: " << std::setw(10) << stats.WQ_ROW_BUFFER_MISS;
    std::cout << "  FULL: " << std::setw(10) << stats.WQ_FULL << std::endl;
    std::cout << std::endl;
}

void print_deadlock(uint32_t i)
{
    cout << "DEADLOCK! CPU " << i << " instr_id: " << ooo_cpu[i]->ROB.front().instr_id;
    cout << " translated: " << +ooo_cpu[i]->ROB.front().translated;
    cout << " fetched: " << +ooo_cpu[i]->ROB.front().fetched;
    cout << " scheduled: " << +ooo_cpu[i]->ROB.front().scheduled;
    cout << " executed: " << +ooo_cpu[i]->ROB.front().executed;
    cout << " is_memory: " << +ooo_cpu[i]->ROB.front().is_memory;
    cout << " num_reg_dependent: " << +ooo_cpu[i]->ROB.front().num_reg_dependent;
    cout << " event: " << ooo_cpu[i]->ROB.front().event_cycle;
    cout << " current: " << ooo_cpu[i]->current_cycle << endl;

    // print LQ entry
    std::cout << std::endl << "Load Queue Entry" << std::endl;
    for (auto lq_it = std::begin(ooo_cpu[i]->LQ); lq_it != std::end(ooo_cpu[i]->LQ); ++lq_it)
    {
        std::cout << "[LQ] entry: " << std::distance(std::begin(ooo_cpu[i]->LQ), lq_it) << " instr_id: " << lq_it->instr_id << " address: " << std::hex << lq_it->physical_address << std::dec << " translated: " << +lq_it->translated << " fetched: " << +lq_it->fetched << std::endl;
    }

    // print SQ entry
    std::cout << std::endl << "Store Queue Entry" << std::endl;
    for (auto sq_it = std::begin(ooo_cpu[i]->SQ); sq_it != std::end(ooo_cpu[i]->SQ); ++sq_it)
    {
        std::cout << "[SQ] entry: " << std::distance(std::begin(ooo_cpu[i]->SQ), sq_it) << " instr_id: " << sq_it->instr_id << " address: " << std::hex << sq_it->physical_address << std::dec << " translated: " << +sq_it->translated << " fetched: " << +sq_it->fetched << std::endl;
    }

    // print L1D MSHR entry
    std::cout << std::endl << "L1D MSHR Entry" << std::endl;
    std::size_t j = 0;
    for (PACKET &entry : static_cast<CACHE*>(ooo_cpu[i]->L1D_bus.lower_level)->MSHR) {
        std::cout << "[L1D MSHR] entry: " << j << " instr_id: " << entry.instr_id;
        std::cout << " address: " << std::hex << entry.address << " full_addr: " << entry.full_addr << std::dec << " type: " << +entry.type;
        std::cout << " fill_level: " << entry.fill_level << " event_cycle: " << entry.event_cycle << std::endl;
        ++j;
    }

    assert(0);
=======
{
    auto diff = std::chrono::steady_clock::now() - start_time;
    auto elapsed_hour   = std::chrono::duration_cast<std::chrono::hours>(diff);
    auto elapsed_minute = std::chrono::duration_cast<std::chrono::minutes>(diff) - elapsed_hour;
    auto elapsed_second = std::chrono::duration_cast<std::chrono::seconds>(diff) - elapsed_hour - elapsed_minute;
    return {elapsed_hour.count(), elapsed_minute.count(), elapsed_second.count()};
>>>>>>> 589d0d4b
}

void signal_handler(int signal) 
{
	cout << "Caught signal: " << signal << endl;
	exit(1);
}

struct phase_info
{
    std::string name;
    uint64_t length;
};

struct phase_info
{
    std::string name;
    bool is_warmup;
    uint64_t length;
};

int main(int argc, char** argv)
{
	// interrupt signal hanlder
	struct sigaction sigIntHandler;
	sigIntHandler.sa_handler = signal_handler;
	sigemptyset(&sigIntHandler.sa_mask);
	sigIntHandler.sa_flags = 0;
	sigaction(SIGINT, &sigIntHandler, NULL);

    cout << endl << "*** ChampSim Multicore Out-of-Order Simulator ***" << endl << endl;

    show_heartbeat = 1;
<<<<<<< HEAD

    uint32_t seed_number = 0;
=======
>>>>>>> 589d0d4b

    // check to see if knobs changed using getopt_long()
    const struct option long_options[] =
    {
        {"warmup_instructions", required_argument, 0, 'w'},
        {"simulation_instructions", required_argument, 0, 'i'},
        {"hide_heartbeat", no_argument, 0, 'h'},
        {"cloudsuite", no_argument, 0, 'c'},
        {"traces",  no_argument, 0, 't'},
        {0, 0, 0, 0}      
    };

    int option_index = 0; // unused
    bool traces_encountered = false;
    for (int c = getopt_long_only(argc, argv, "wihsb", long_options, &option_index);
            c != -1 && !traces_encountered;
            c = getopt_long_only(argc, argv, "wihsb", long_options, &option_index)
        )
    {
        switch(c) {
            case 'w':
                warmup_instructions = atol(optarg);
                break;
            case 'i':
                simulation_instructions = atol(optarg);
                break;
            case 'h':
                show_heartbeat = 0;
                break;
            case 'c':
                knob_cloudsuite = 1;
                MAX_INSTR_DESTINATIONS = NUM_INSTR_DESTINATIONS_SPARC;
                break;
            case 't':
                traces_encountered = true;
                break;
            default:
                abort();
        }
    }

    // consequences of knobs
    cout << "Warmup Instructions: " << warmup_instructions << endl;
    cout << "Simulation Instructions: " << simulation_instructions << endl;
    cout << "Number of CPUs: " << NUM_CPUS << endl;
    //cout << "LLC sets: " << LLC.NUM_SET << endl;
    //cout << "LLC ways: " << LLC.NUM_WAY << endl;
    std::cout << "Off-chip DRAM Size: " << (DRAM_CHANNELS*DRAM_RANKS*DRAM_BANKS*DRAM_ROWS*DRAM_ROW_SIZE/1024) << " MB Channels: " << DRAM_CHANNELS << " Width: " << 8*DRAM_CHANNEL_WIDTH << "-bit Data Rate: " << DRAM_IO_FREQ << " MT/s" << std::endl;

    std::cout << std::endl;
    std::cout << "VirtualMemory physical capacity: " << std::size(vmem.ppage_free_list) * vmem.page_size;
    std::cout << " num_ppages: " << std::size(vmem.ppage_free_list) << std::endl;
    std::cout << "VirtualMemory page size: " << PAGE_SIZE << " log2_page_size: " << LOG2_PAGE_SIZE << std::endl;

    // end consequence of knobs

    // search through the argv for "-traces"
    std::cout << std::endl;
    for (auto it = std::next(std::find(argv, std::next(argv, argc), std::string{"-traces"})); it != std::next(argv, argc); it++)
    {
        std::cout << "CPU " << traces.size() << " runs " << *it << std::endl;
        traces.push_back(get_tracereader(*it, traces.size(), knob_cloudsuite));
    }

    if (traces.size() != NUM_CPUS)
    {
        std::cout << std::endl << "*** Number of traces does not match number of cores ***" << std::endl << std::endl;
        abort();
    }
    // end trace file setup

    for (O3_CPU* cpu : ooo_cpu)
        cpu->initialize_core();

<<<<<<< HEAD
    for (auto cpu : ooo_cpu) {
        static_cast<CACHE*>(cpu->L1I_bus.lower_level)->l1i_prefetcher_cache_operate = cpu_l1i_prefetcher_cache_operate;
        static_cast<CACHE*>(cpu->L1I_bus.lower_level)->l1i_prefetcher_cache_fill = cpu_l1i_prefetcher_cache_fill;
=======
    for (auto it = caches.rbegin(); it != caches.rend(); ++it)
    {
        (*it)->impl_prefetcher_initialize();
        (*it)->impl_replacement_initialize();
>>>>>>> 589d0d4b
    }

    std::vector<phase_info> phases{{
        phase_info{"Warmup", warmup_instructions},
        phase_info{"Simulation", simulation_instructions}
    }};

<<<<<<< HEAD
    std::vector<phase_info> phases{{
        phase_info{"Warmup", true, warmup_instructions},
        phase_info{"Simulation", false, simulation_instructions}
    }};

=======
>>>>>>> 589d0d4b
    // simulation entry point
    for (auto phase : phases)
    {
        // Initialize phase
        for (auto op : operables)
<<<<<<< HEAD
        {
            op->warmup = phase.is_warmup;
            op->begin_phase();
        }
=======
            op->begin_phase();
>>>>>>> 589d0d4b

        // Perform phase
        std::bitset<NUM_CPUS> phase_complete = {};
        while (!phase_complete.all())
        {
            // Operate
            for (auto op : operables)
<<<<<<< HEAD
                op->_operate();
            std::sort(std::begin(operables), std::end(operables), champsim::by_next_operate());

            // Read from trace
            for (auto cpu : ooo_cpu)
            {
                while (cpu->fetch_stall == 0 && cpu->instrs_to_read_this_cycle > 0)
                    cpu->init_instruction(traces[cpu->cpu]->get()); // read from trace
=======
            {
                try
                {
                    op->_operate();
                }
                catch (champsim::deadlock &dl)
                {
                    //ooo_cpu[dl.which]->print_deadlock();
                    //std::cout << std::endl;
                    //for (auto c : caches)
                    for (auto c : operables)
                    {
                        c->print_deadlock();
                        std::cout << std::endl;
                    }

                    abort();
                }
>>>>>>> 589d0d4b
            }
            std::sort(std::begin(operables), std::end(operables), champsim::by_next_operate());

<<<<<<< HEAD
            // Check for phase finish
            auto [elapsed_hour, elapsed_minute, elapsed_second] = elapsed_time();
            for (auto cpu : ooo_cpu)
            {
                // Phase complete
                if (!phase_complete[cpu->cpu] && (cpu->num_retired >= (cpu->begin_phase_instr + phase.length)))
                {
                    phase_complete.set(cpu->cpu);
                    for (auto op : operables)
                        op->end_phase(cpu->cpu);

                    std::cout << phase.name << " finished CPU " << cpu->cpu;
                    std::cout << " instructions: " << cpu->finish_phase_instr - cpu->begin_phase_instr;
                    std::cout << " cycles: " << cpu->finish_phase_cycle - cpu->begin_phase_cycle;
                    std::cout << " cumulative IPC: " << ((float) cpu->finish_phase_instr - cpu->begin_phase_instr) / (cpu->finish_phase_cycle - cpu->begin_phase_cycle);
                    std::cout << " (Simulation time: " << elapsed_hour << " hr " << elapsed_minute << " min " << elapsed_second << " sec) " << std::endl;
                }
=======
            // Read from trace
            for (auto cpu : ooo_cpu)
            {
                while (cpu->fetch_stall == 0 && cpu->instrs_to_read_this_cycle > 0)
                    cpu->init_instruction(traces[cpu->cpu]->get()); // read from trace
>>>>>>> 589d0d4b
            }
        }

<<<<<<< HEAD
        auto [elapsed_hour, elapsed_minute, elapsed_second] = elapsed_time();
        for (auto cpu : ooo_cpu)
        {
            std::cout << std::endl;
            std::cout << phase.name << " complete CPU " << cpu->cpu << " instructions: " << (cpu->num_retired - cpu->begin_phase_instr) << " cycles: " << (cpu->current_cycle - cpu->begin_phase_cycle);
            std::cout << " (Simulation time: " << elapsed_hour << " hr " << elapsed_minute << " min " << elapsed_second << " sec) " << std::endl;
            std::cout << std::endl;
        }
    }

    std::cout << "ChampSim completed all CPUs" << std::endl;

    if (NUM_CPUS > 1) {
        std::cout << std::endl;
        std::cout << "Total Simulation Statistics (not including warmup)" << std::endl;
        for (auto cpu : ooo_cpu)
        {
            std::cout << std::endl;
            std::cout << "CPU " << cpu->cpu << " cumulative IPC: " << (float) (cpu->num_retired - cpu->begin_phase_instr) / (cpu->current_cycle - cpu->begin_phase_cycle);
            std::cout << " instructions: " << cpu->num_retired - cpu->begin_phase_instr << " cycles: " << cpu->current_cycle - cpu->begin_phase_cycle << endl;

            print_cache_stats(static_cast<CACHE*>(cpu->L1D_bus.lower_level)->NAME, cpu->cpu, static_cast<CACHE*>(cpu->L1D_bus.lower_level)->sim_stats.back());
            print_cache_stats(static_cast<CACHE*>(cpu->L1I_bus.lower_level)->NAME, cpu->cpu, static_cast<CACHE*>(cpu->L1I_bus.lower_level)->sim_stats.back());
            print_cache_stats(static_cast<CACHE*>(static_cast<CACHE*>(cpu->L1D_bus.lower_level)->lower_level)->NAME, cpu->cpu, static_cast<CACHE*>(static_cast<CACHE*>(cpu->L1D_bus.lower_level)->lower_level)->sim_stats.back());

            cpu->l1i_prefetcher_final_stats();
            static_cast<CACHE*>(cpu->L1D_bus.lower_level)->l1d_prefetcher_final_stats();
            static_cast<CACHE*>(static_cast<CACHE*>(cpu->L1D_bus.lower_level)->lower_level)->l2c_prefetcher_final_stats();

            print_cache_stats(LLC.NAME, cpu->cpu, LLC.sim_stats.back());
        }

        LLC.llc_prefetcher_final_stats();
    }

    std::cout << std::endl;
    std::cout << "Region of Interest Statistics" << std::endl;
    for (auto cpu : ooo_cpu)
    {
        std::cout << std::endl;
        std::cout << "CPU " << cpu->cpu << " cumulative IPC: " << ((float) (cpu->finish_phase_instr - cpu->begin_phase_instr) / (cpu->finish_phase_cycle - cpu->begin_phase_cycle));
        std::cout << " instructions: " << (cpu->finish_phase_instr - cpu->begin_phase_instr) << " cycles: " << (cpu->finish_phase_cycle - cpu->begin_phase_cycle);
        std::cout << endl;

        print_cache_stats(static_cast<CACHE*>(cpu->L1D_bus.lower_level)->NAME, cpu->cpu, static_cast<CACHE*>(cpu->L1D_bus.lower_level)->roi_stats.back());
        print_cache_stats(static_cast<CACHE*>(cpu->L1I_bus.lower_level)->NAME, cpu->cpu, static_cast<CACHE*>(cpu->L1I_bus.lower_level)->roi_stats.back());
        print_cache_stats(static_cast<CACHE*>(static_cast<CACHE*>(cpu->L1D_bus.lower_level)->lower_level)->NAME, cpu->cpu, static_cast<CACHE*>(static_cast<CACHE*>(cpu->L1D_bus.lower_level)->lower_level)->roi_stats.back());

        print_cache_stats(static_cast<CACHE*>(cpu->DTLB_bus.lower_level)->NAME, cpu->cpu, static_cast<CACHE*>(cpu->DTLB_bus.lower_level)->roi_stats.back());
        print_cache_stats(static_cast<CACHE*>(cpu->ITLB_bus.lower_level)->NAME, cpu->cpu, static_cast<CACHE*>(cpu->ITLB_bus.lower_level)->roi_stats.back());
        print_cache_stats(static_cast<CACHE*>(static_cast<CACHE*>(cpu->DTLB_bus.lower_level)->lower_level)->NAME, cpu->cpu, static_cast<CACHE*>(static_cast<CACHE*>(cpu->DTLB_bus.lower_level)->lower_level)->roi_stats.back());
        print_cache_stats(LLC.NAME, cpu->cpu, LLC.roi_stats.back());
    }

    for (auto cpu : ooo_cpu)
    {
        cpu->l1i_prefetcher_final_stats();
        static_cast<CACHE*>(cpu->L1D_bus.lower_level)->l1d_prefetcher_final_stats();
        static_cast<CACHE*>(static_cast<CACHE*>(cpu->L1D_bus.lower_level)->lower_level)->l2c_prefetcher_final_stats();
    }

    LLC.llc_prefetcher_final_stats();
    LLC.llc_replacement_final_stats();

    std::cout << std::endl;
    std::cout << "DRAM Statistics" << std::endl;
    for (unsigned i = 0; i < DRAM_CHANNELS; ++i)
        print_dram_channel_stats(i, DRAM.channels[i].sim_stats.back());

    for (auto cpu : ooo_cpu)
        print_cpu_stats(cpu->cpu, cpu->sim_stats.back(), cpu->begin_phase_instr, cpu->num_retired);
=======
            // Check for phase finish
            auto [elapsed_hour, elapsed_minute, elapsed_second] = elapsed_time();
            for (auto cpu : ooo_cpu)
            {
                // Keep warmup_complete
                warmup_complete[cpu->cpu] = (cpu->num_retired >= warmup_instructions);

                // Phase complete
                if (!phase_complete[cpu->cpu] && (cpu->sim_instr() >= phase.length))
                {
                    phase_complete.set(cpu->cpu);
                    for (auto op : operables)
                        op->end_phase(cpu->cpu);

                    std::cout << phase.name << " finished CPU " << cpu->cpu;
                    std::cout << " instructions: " << cpu->sim_instr() << " cycles: " << cpu->sim_cycle() << " cumulative IPC: " << 1.0 * cpu->sim_instr() / cpu->sim_cycle();
                    std::cout << " (Simulation time: " << elapsed_hour << " hr " << elapsed_minute << " min " << elapsed_second << " sec) " << std::endl;
                }
            }
        }

        auto [elapsed_hour, elapsed_minute, elapsed_second] = elapsed_time();
        for (auto cpu : ooo_cpu)
        {
            std::cout << std::endl;
            std::cout << phase.name << " complete CPU " << cpu->cpu << " instructions: " << cpu->sim_instr() << " cycles: " << cpu->sim_cycle();
            std::cout << " (Simulation time: " << elapsed_hour << " hr " << elapsed_minute << " min " << elapsed_second << " sec) " << std::endl;
            std::cout << std::endl;
        }
    }

    std::cout << "ChampSim completed all CPUs" << std::endl;

    if (NUM_CPUS > 1)
    {
        std::cout << std::endl;
        std::cout << "Total Simulation Statistics (not including warmup)" << std::endl;
        for (auto cpu : ooo_cpu)
        {
            std::cout << std::endl;
            std::cout << "CPU " << cpu->cpu << " cumulative IPC: " << 1.0 * cpu->sim_instr() / cpu->sim_cycle();
            std::cout << " instructions: " << cpu->sim_instr() << " cycles: " << cpu->sim_cycle();
            std::cout << std::endl;

            for (auto it = caches.rbegin(); it != caches.rend(); ++it)
                (*it)->print_phase_stats();
        }
    }

    std::cout << std::endl;
    std::cout << "Region of Interest Statistics" << std::endl;
    for (auto cpu : ooo_cpu)
    {
        std::cout << std::endl;
        std::cout << "CPU " << cpu->cpu << " cumulative IPC: " << (1.0 * cpu->roi_instr() / cpu->roi_cycle());
        std::cout << " instructions: " << cpu->roi_cycle() << " cycles: " << cpu->roi_cycle();
        std::cout << std::endl;

        for (auto it = caches.rbegin(); it != caches.rend(); ++it)
            (*it)->print_roi_stats();
    }

    for (auto cpu : ooo_cpu)
        cpu->print_phase_stats();

    for (auto it = caches.rbegin(); it != caches.rend(); ++it)
        (*it)->impl_prefetcher_final_stats();

    for (auto it = caches.rbegin(); it != caches.rend(); ++it)
        (*it)->impl_replacement_final_stats();

    DRAM.print_phase_stats();
>>>>>>> 589d0d4b

    return 0;
}
<|MERGE_RESOLUTION|>--- conflicted
+++ resolved
@@ -18,12 +18,7 @@
 #include "tracereader.h"
 #include "vmem.h"
 
-<<<<<<< HEAD
 uint8_t MAX_INSTR_DESTINATIONS = NUM_INSTR_DESTINATIONS,
-=======
-uint8_t warmup_complete[NUM_CPUS] = {},
-        MAX_INSTR_DESTINATIONS = NUM_INSTR_DESTINATIONS,
->>>>>>> 589d0d4b
         knob_cloudsuite = 0,
         knob_low_bandwidth = 0;
 
@@ -43,7 +38,6 @@
 std::vector<tracereader*> traces;
 
 std::tuple<uint64_t, uint64_t, uint64_t> elapsed_time()
-<<<<<<< HEAD
 {
     auto diff = std::chrono::steady_clock::now() - start_time;
     auto elapsed_hour   = std::chrono::duration_cast<std::chrono::hours>(diff);
@@ -52,144 +46,11 @@
     return {elapsed_hour.count(), elapsed_minute.count(), elapsed_second.count()};
 }
 
-void print_cache_stats(std::string name, uint32_t cpu, CACHE::stats_type stats)
-{
-    uint64_t TOTAL_HIT = std::accumulate(std::begin(stats.hits.at(cpu)), std::end(stats.hits[cpu]), 0ull),
-             TOTAL_MISS = std::accumulate(std::begin(stats.hits.at(cpu)), std::end(stats.hits[cpu]), 0ull);
-
-    std::cout << name << " TOTAL     ";
-    std::cout << "ACCESS: " << std::setw(10) << TOTAL_HIT + TOTAL_MISS << "  ";
-    std::cout << "HIT: "    << std::setw(10) << TOTAL_HIT << "  ";
-    std::cout << "MISS: "   << std::setw(10) << TOTAL_MISS << std::endl;
-
-    std::cout << name << " LOAD      ";
-    std::cout << "ACCESS: " << std::setw(10) << stats.hits[cpu][LOAD] + stats.misses[cpu][LOAD] << "  ";
-    std::cout << "HIT: "    << std::setw(10) << stats.hits[cpu][LOAD] << "  ";
-    std::cout << "MISS: "   << std::setw(10) << stats.misses[cpu][LOAD] << std::endl;
-
-    std::cout << name << " RFO       ";
-    std::cout << "ACCESS: " << std::setw(10) << stats.hits[cpu][RFO] + stats.misses[cpu][RFO] << "  ";
-    std::cout << "HIT: "    << std::setw(10) << stats.hits[cpu][RFO] << "  ";
-    std::cout << "MISS: "   << std::setw(10) << stats.misses[cpu][RFO] << std::endl;
-
-    std::cout << name << " PREFETCH  ";
-    std::cout << "ACCESS: " << std::setw(10) << stats.hits[cpu][PREFETCH] + stats.misses[cpu][PREFETCH] << "  ";
-    std::cout << "HIT: "    << std::setw(10) << stats.hits[cpu][PREFETCH] << "  ";
-    std::cout << "MISS: "   << std::setw(10) << stats.misses[cpu][PREFETCH] << std::endl;
-
-    std::cout << name << " WRITEBACK ";
-    std::cout << "ACCESS: " << std::setw(10) << stats.hits[cpu][WRITEBACK] + stats.misses[cpu][WRITEBACK] << "  ";
-    std::cout << "HIT: "    << std::setw(10) << stats.hits[cpu][WRITEBACK] << "  ";
-    std::cout << "MISS: "   << std::setw(10) << stats.misses[cpu][WRITEBACK] << std::endl;
-
-    std::cout << name << " TRANSLATION ";
-    std::cout << "ACCESS: " << std::setw(10) << stats.hits[cpu][TRANSLATION] + stats.misses[cpu][TRANSLATION] << "  ";
-    std::cout << "HIT: "    << std::setw(10) << stats.hits[cpu][TRANSLATION] << "  ";
-    std::cout << "MISS: "   << std::setw(10) << stats.misses[cpu][TRANSLATION] << std::endl;
-
-    std::cout << name << " PREFETCH  ";
-    std::cout << "REQUESTED: " << std::setw(10) << stats.pf_requested << "  ";
-    std::cout << "ISSUED: " << std::setw(10) << stats.pf_issued << "  ";
-    std::cout << "USEFUL: " << std::setw(10) << stats.pf_useful << "  ";
-    std::cout << "USELESS: " << std::setw(10) << stats.pf_useless << std::endl;
-
-    std::cout << name << " AVERAGE MISS LATENCY: " << (1.0*(stats.total_miss_latency))/TOTAL_MISS << " cycles" << std::endl;
-    //std::cout << " AVERAGE MISS LATENCY: " << (stats.total_miss_latency)/TOTAL_MISS << " cycles " << stats.total_miss_latency << "/" << TOTAL_MISS<< std::endl;
-}
-
-void print_cpu_stats(uint32_t index, O3_CPU::stats_type stats, uint64_t begin_instr, uint64_t end_instr)
-{
-    auto total_branch         = std::accumulate(std::begin(stats.total_branch_types), std::end(stats.total_branch_types), 0ull);
-    auto total_mispredictions = std::accumulate(std::begin(stats.branch_type_misses), std::end(stats.branch_type_misses), 0ull);
-
-    std::cout << "CPU " << index << " Branch Prediction Accuracy: ";
-    std::cout << (100.0*(total_branch - total_mispredictions)) / total_branch;
-    std::cout << "% MPKI: " << (1000.0*total_mispredictions)/(end_instr - begin_instr);
-    std::cout << " Average ROB Occupancy at Mispredict: " << (1.0*stats.total_rob_occupancy_at_branch_mispredict)/total_mispredictions << std::endl;
-
-    std::cout << "Branch type MPKI" << std::endl;
-    std::cout << "BRANCH_DIRECT_JUMP: "   << (1000.0*stats.branch_type_misses[BRANCH_DIRECT_JUMP]  /(end_instr - begin_instr)) << " (" << stats.branch_type_misses[BRANCH_DIRECT_JUMP] << "/" << stats.total_branch_types[BRANCH_DIRECT_JUMP]   << ")" << std::endl;
-    std::cout << "BRANCH_INDIRECT: "      << (1000.0*stats.branch_type_misses[BRANCH_INDIRECT]     /(end_instr - begin_instr)) << " (" << stats.branch_type_misses[BRANCH_INDIRECT] << "/" << stats.total_branch_types[BRANCH_INDIRECT]      << ")" << std::endl;
-    std::cout << "BRANCH_CONDITIONAL: "   << (1000.0*stats.branch_type_misses[BRANCH_CONDITIONAL]  /(end_instr - begin_instr)) << " (" << stats.branch_type_misses[BRANCH_CONDITIONAL] << "/" << stats.total_branch_types[BRANCH_CONDITIONAL]   << ")" << std::endl;
-    std::cout << "BRANCH_DIRECT_CALL: "   << (1000.0*stats.branch_type_misses[BRANCH_DIRECT_CALL]  /(end_instr - begin_instr)) << " (" << stats.branch_type_misses[BRANCH_DIRECT_CALL] << "/" << stats.total_branch_types[BRANCH_DIRECT_CALL]   << ")" << std::endl;
-    std::cout << "BRANCH_INDIRECT_CALL: " << (1000.0*stats.branch_type_misses[BRANCH_INDIRECT_CALL]/(end_instr - begin_instr)) << " (" << stats.branch_type_misses[BRANCH_INDIRECT_CALL] << "/" << stats.total_branch_types[BRANCH_INDIRECT_CALL] << ")" << std::endl;
-    std::cout << "BRANCH_RETURN: "        << (1000.0*stats.branch_type_misses[BRANCH_RETURN]       /(end_instr - begin_instr)) << " (" << stats.branch_type_misses[BRANCH_RETURN] << "/" << stats.total_branch_types[BRANCH_RETURN]        << ")" << std::endl;
-    std::cout << std::endl;
-}
-
-void print_dram_channel_stats(uint32_t index, DRAM_CHANNEL::stats_type stats)
-{
-    std::cout << " CHANNEL " << index << std::endl;
-    std::cout << " RQ ROW_BUFFER_HIT: " << std::setw(10) << stats.RQ_ROW_BUFFER_HIT << "  ROW_BUFFER_MISS: " << std::setw(10) << stats.RQ_ROW_BUFFER_MISS << std::endl;
-    std::cout << " AVG DBUS CONGESTED CYCLE: ";
-    if (stats.dbus_count_congested > 0)
-        std::cout << std::setw(10) << (1.0*stats.dbus_cycle_congested) / stats.dbus_count_congested;
-    else
-        std::cout << "-";
-    std::cout << std::endl;
-    std::cout << " WQ ROW_BUFFER_HIT: " << std::setw(10) << stats.WQ_ROW_BUFFER_HIT << "  ROW_BUFFER_MISS: " << std::setw(10) << stats.WQ_ROW_BUFFER_MISS;
-    std::cout << "  FULL: " << std::setw(10) << stats.WQ_FULL << std::endl;
-    std::cout << std::endl;
-}
-
-void print_deadlock(uint32_t i)
-{
-    cout << "DEADLOCK! CPU " << i << " instr_id: " << ooo_cpu[i]->ROB.front().instr_id;
-    cout << " translated: " << +ooo_cpu[i]->ROB.front().translated;
-    cout << " fetched: " << +ooo_cpu[i]->ROB.front().fetched;
-    cout << " scheduled: " << +ooo_cpu[i]->ROB.front().scheduled;
-    cout << " executed: " << +ooo_cpu[i]->ROB.front().executed;
-    cout << " is_memory: " << +ooo_cpu[i]->ROB.front().is_memory;
-    cout << " num_reg_dependent: " << +ooo_cpu[i]->ROB.front().num_reg_dependent;
-    cout << " event: " << ooo_cpu[i]->ROB.front().event_cycle;
-    cout << " current: " << ooo_cpu[i]->current_cycle << endl;
-
-    // print LQ entry
-    std::cout << std::endl << "Load Queue Entry" << std::endl;
-    for (auto lq_it = std::begin(ooo_cpu[i]->LQ); lq_it != std::end(ooo_cpu[i]->LQ); ++lq_it)
-    {
-        std::cout << "[LQ] entry: " << std::distance(std::begin(ooo_cpu[i]->LQ), lq_it) << " instr_id: " << lq_it->instr_id << " address: " << std::hex << lq_it->physical_address << std::dec << " translated: " << +lq_it->translated << " fetched: " << +lq_it->fetched << std::endl;
-    }
-
-    // print SQ entry
-    std::cout << std::endl << "Store Queue Entry" << std::endl;
-    for (auto sq_it = std::begin(ooo_cpu[i]->SQ); sq_it != std::end(ooo_cpu[i]->SQ); ++sq_it)
-    {
-        std::cout << "[SQ] entry: " << std::distance(std::begin(ooo_cpu[i]->SQ), sq_it) << " instr_id: " << sq_it->instr_id << " address: " << std::hex << sq_it->physical_address << std::dec << " translated: " << +sq_it->translated << " fetched: " << +sq_it->fetched << std::endl;
-    }
-
-    // print L1D MSHR entry
-    std::cout << std::endl << "L1D MSHR Entry" << std::endl;
-    std::size_t j = 0;
-    for (PACKET &entry : static_cast<CACHE*>(ooo_cpu[i]->L1D_bus.lower_level)->MSHR) {
-        std::cout << "[L1D MSHR] entry: " << j << " instr_id: " << entry.instr_id;
-        std::cout << " address: " << std::hex << entry.address << " full_addr: " << entry.full_addr << std::dec << " type: " << +entry.type;
-        std::cout << " fill_level: " << entry.fill_level << " event_cycle: " << entry.event_cycle << std::endl;
-        ++j;
-    }
-
-    assert(0);
-=======
-{
-    auto diff = std::chrono::steady_clock::now() - start_time;
-    auto elapsed_hour   = std::chrono::duration_cast<std::chrono::hours>(diff);
-    auto elapsed_minute = std::chrono::duration_cast<std::chrono::minutes>(diff) - elapsed_hour;
-    auto elapsed_second = std::chrono::duration_cast<std::chrono::seconds>(diff) - elapsed_hour - elapsed_minute;
-    return {elapsed_hour.count(), elapsed_minute.count(), elapsed_second.count()};
->>>>>>> 589d0d4b
-}
-
 void signal_handler(int signal) 
 {
 	cout << "Caught signal: " << signal << endl;
 	exit(1);
 }
-
-struct phase_info
-{
-    std::string name;
-    uint64_t length;
-};
 
 struct phase_info
 {
@@ -210,11 +71,6 @@
     cout << endl << "*** ChampSim Multicore Out-of-Order Simulator ***" << endl << endl;
 
     show_heartbeat = 1;
-<<<<<<< HEAD
-
-    uint32_t seed_number = 0;
-=======
->>>>>>> 589d0d4b
 
     // check to see if knobs changed using getopt_long()
     const struct option long_options[] =
@@ -289,44 +145,26 @@
     for (O3_CPU* cpu : ooo_cpu)
         cpu->initialize_core();
 
-<<<<<<< HEAD
-    for (auto cpu : ooo_cpu) {
-        static_cast<CACHE*>(cpu->L1I_bus.lower_level)->l1i_prefetcher_cache_operate = cpu_l1i_prefetcher_cache_operate;
-        static_cast<CACHE*>(cpu->L1I_bus.lower_level)->l1i_prefetcher_cache_fill = cpu_l1i_prefetcher_cache_fill;
-=======
     for (auto it = caches.rbegin(); it != caches.rend(); ++it)
     {
         (*it)->impl_prefetcher_initialize();
         (*it)->impl_replacement_initialize();
->>>>>>> 589d0d4b
-    }
-
-    std::vector<phase_info> phases{{
-        phase_info{"Warmup", warmup_instructions},
-        phase_info{"Simulation", simulation_instructions}
-    }};
-
-<<<<<<< HEAD
+    }
+
     std::vector<phase_info> phases{{
         phase_info{"Warmup", true, warmup_instructions},
         phase_info{"Simulation", false, simulation_instructions}
     }};
 
-=======
->>>>>>> 589d0d4b
     // simulation entry point
     for (auto phase : phases)
     {
         // Initialize phase
         for (auto op : operables)
-<<<<<<< HEAD
         {
             op->warmup = phase.is_warmup;
             op->begin_phase();
         }
-=======
-            op->begin_phase();
->>>>>>> 589d0d4b
 
         // Perform phase
         std::bitset<NUM_CPUS> phase_complete = {};
@@ -334,16 +172,6 @@
         {
             // Operate
             for (auto op : operables)
-<<<<<<< HEAD
-                op->_operate();
-            std::sort(std::begin(operables), std::end(operables), champsim::by_next_operate());
-
-            // Read from trace
-            for (auto cpu : ooo_cpu)
-            {
-                while (cpu->fetch_stall == 0 && cpu->instrs_to_read_this_cycle > 0)
-                    cpu->init_instruction(traces[cpu->cpu]->get()); // read from trace
-=======
             {
                 try
                 {
@@ -362,118 +190,20 @@
 
                     abort();
                 }
->>>>>>> 589d0d4b
             }
             std::sort(std::begin(operables), std::end(operables), champsim::by_next_operate());
 
-<<<<<<< HEAD
-            // Check for phase finish
-            auto [elapsed_hour, elapsed_minute, elapsed_second] = elapsed_time();
-            for (auto cpu : ooo_cpu)
-            {
-                // Phase complete
-                if (!phase_complete[cpu->cpu] && (cpu->num_retired >= (cpu->begin_phase_instr + phase.length)))
-                {
-                    phase_complete.set(cpu->cpu);
-                    for (auto op : operables)
-                        op->end_phase(cpu->cpu);
-
-                    std::cout << phase.name << " finished CPU " << cpu->cpu;
-                    std::cout << " instructions: " << cpu->finish_phase_instr - cpu->begin_phase_instr;
-                    std::cout << " cycles: " << cpu->finish_phase_cycle - cpu->begin_phase_cycle;
-                    std::cout << " cumulative IPC: " << ((float) cpu->finish_phase_instr - cpu->begin_phase_instr) / (cpu->finish_phase_cycle - cpu->begin_phase_cycle);
-                    std::cout << " (Simulation time: " << elapsed_hour << " hr " << elapsed_minute << " min " << elapsed_second << " sec) " << std::endl;
-                }
-=======
             // Read from trace
             for (auto cpu : ooo_cpu)
             {
                 while (cpu->fetch_stall == 0 && cpu->instrs_to_read_this_cycle > 0)
                     cpu->init_instruction(traces[cpu->cpu]->get()); // read from trace
->>>>>>> 589d0d4b
             }
-        }
-
-<<<<<<< HEAD
-        auto [elapsed_hour, elapsed_minute, elapsed_second] = elapsed_time();
-        for (auto cpu : ooo_cpu)
-        {
-            std::cout << std::endl;
-            std::cout << phase.name << " complete CPU " << cpu->cpu << " instructions: " << (cpu->num_retired - cpu->begin_phase_instr) << " cycles: " << (cpu->current_cycle - cpu->begin_phase_cycle);
-            std::cout << " (Simulation time: " << elapsed_hour << " hr " << elapsed_minute << " min " << elapsed_second << " sec) " << std::endl;
-            std::cout << std::endl;
-        }
-    }
-
-    std::cout << "ChampSim completed all CPUs" << std::endl;
-
-    if (NUM_CPUS > 1) {
-        std::cout << std::endl;
-        std::cout << "Total Simulation Statistics (not including warmup)" << std::endl;
-        for (auto cpu : ooo_cpu)
-        {
-            std::cout << std::endl;
-            std::cout << "CPU " << cpu->cpu << " cumulative IPC: " << (float) (cpu->num_retired - cpu->begin_phase_instr) / (cpu->current_cycle - cpu->begin_phase_cycle);
-            std::cout << " instructions: " << cpu->num_retired - cpu->begin_phase_instr << " cycles: " << cpu->current_cycle - cpu->begin_phase_cycle << endl;
-
-            print_cache_stats(static_cast<CACHE*>(cpu->L1D_bus.lower_level)->NAME, cpu->cpu, static_cast<CACHE*>(cpu->L1D_bus.lower_level)->sim_stats.back());
-            print_cache_stats(static_cast<CACHE*>(cpu->L1I_bus.lower_level)->NAME, cpu->cpu, static_cast<CACHE*>(cpu->L1I_bus.lower_level)->sim_stats.back());
-            print_cache_stats(static_cast<CACHE*>(static_cast<CACHE*>(cpu->L1D_bus.lower_level)->lower_level)->NAME, cpu->cpu, static_cast<CACHE*>(static_cast<CACHE*>(cpu->L1D_bus.lower_level)->lower_level)->sim_stats.back());
-
-            cpu->l1i_prefetcher_final_stats();
-            static_cast<CACHE*>(cpu->L1D_bus.lower_level)->l1d_prefetcher_final_stats();
-            static_cast<CACHE*>(static_cast<CACHE*>(cpu->L1D_bus.lower_level)->lower_level)->l2c_prefetcher_final_stats();
-
-            print_cache_stats(LLC.NAME, cpu->cpu, LLC.sim_stats.back());
-        }
-
-        LLC.llc_prefetcher_final_stats();
-    }
-
-    std::cout << std::endl;
-    std::cout << "Region of Interest Statistics" << std::endl;
-    for (auto cpu : ooo_cpu)
-    {
-        std::cout << std::endl;
-        std::cout << "CPU " << cpu->cpu << " cumulative IPC: " << ((float) (cpu->finish_phase_instr - cpu->begin_phase_instr) / (cpu->finish_phase_cycle - cpu->begin_phase_cycle));
-        std::cout << " instructions: " << (cpu->finish_phase_instr - cpu->begin_phase_instr) << " cycles: " << (cpu->finish_phase_cycle - cpu->begin_phase_cycle);
-        std::cout << endl;
-
-        print_cache_stats(static_cast<CACHE*>(cpu->L1D_bus.lower_level)->NAME, cpu->cpu, static_cast<CACHE*>(cpu->L1D_bus.lower_level)->roi_stats.back());
-        print_cache_stats(static_cast<CACHE*>(cpu->L1I_bus.lower_level)->NAME, cpu->cpu, static_cast<CACHE*>(cpu->L1I_bus.lower_level)->roi_stats.back());
-        print_cache_stats(static_cast<CACHE*>(static_cast<CACHE*>(cpu->L1D_bus.lower_level)->lower_level)->NAME, cpu->cpu, static_cast<CACHE*>(static_cast<CACHE*>(cpu->L1D_bus.lower_level)->lower_level)->roi_stats.back());
-
-        print_cache_stats(static_cast<CACHE*>(cpu->DTLB_bus.lower_level)->NAME, cpu->cpu, static_cast<CACHE*>(cpu->DTLB_bus.lower_level)->roi_stats.back());
-        print_cache_stats(static_cast<CACHE*>(cpu->ITLB_bus.lower_level)->NAME, cpu->cpu, static_cast<CACHE*>(cpu->ITLB_bus.lower_level)->roi_stats.back());
-        print_cache_stats(static_cast<CACHE*>(static_cast<CACHE*>(cpu->DTLB_bus.lower_level)->lower_level)->NAME, cpu->cpu, static_cast<CACHE*>(static_cast<CACHE*>(cpu->DTLB_bus.lower_level)->lower_level)->roi_stats.back());
-        print_cache_stats(LLC.NAME, cpu->cpu, LLC.roi_stats.back());
-    }
-
-    for (auto cpu : ooo_cpu)
-    {
-        cpu->l1i_prefetcher_final_stats();
-        static_cast<CACHE*>(cpu->L1D_bus.lower_level)->l1d_prefetcher_final_stats();
-        static_cast<CACHE*>(static_cast<CACHE*>(cpu->L1D_bus.lower_level)->lower_level)->l2c_prefetcher_final_stats();
-    }
-
-    LLC.llc_prefetcher_final_stats();
-    LLC.llc_replacement_final_stats();
-
-    std::cout << std::endl;
-    std::cout << "DRAM Statistics" << std::endl;
-    for (unsigned i = 0; i < DRAM_CHANNELS; ++i)
-        print_dram_channel_stats(i, DRAM.channels[i].sim_stats.back());
-
-    for (auto cpu : ooo_cpu)
-        print_cpu_stats(cpu->cpu, cpu->sim_stats.back(), cpu->begin_phase_instr, cpu->num_retired);
-=======
+
             // Check for phase finish
             auto [elapsed_hour, elapsed_minute, elapsed_second] = elapsed_time();
             for (auto cpu : ooo_cpu)
             {
-                // Keep warmup_complete
-                warmup_complete[cpu->cpu] = (cpu->num_retired >= warmup_instructions);
-
                 // Phase complete
                 if (!phase_complete[cpu->cpu] && (cpu->sim_instr() >= phase.length))
                 {
@@ -539,7 +269,6 @@
         (*it)->impl_replacement_final_stats();
 
     DRAM.print_phase_stats();
->>>>>>> 589d0d4b
 
     return 0;
 }
