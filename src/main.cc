--- conflicted
+++ resolved
@@ -144,20 +144,11 @@
 {
     uint64_t total_congested_cycle = 0;
     uint64_t total_congested_count = 0;
-<<<<<<< HEAD
-=======
-    for (uint32_t i=0; i<DRAM_CHANNELS; i++)
-    {
-        total_congested_cycle += DRAM.channels[i].dbus_cycle_congested;
-        total_congested_count += DRAM.channels[i].dbus_count_congested;
-    }
->>>>>>> 28663518
 
     std::cout << std::endl;
     std::cout << "DRAM Statistics" << std::endl;
     for (uint32_t i=0; i<DRAM_CHANNELS; i++) {
         std::cout << " CHANNEL " << i << std::endl;
-<<<<<<< HEAD
 
         auto &channel = DRAM.channels[i];
         std::cout << " RQ ROW_BUFFER_HIT: " << std::setw(10) << channel.RQ_ROW_BUFFER_HIT << " ";
@@ -192,19 +183,6 @@
 
         std::cout << std::endl;
     }
-=======
-        std::cout << " RQ ROW_BUFFER_HIT: " << std::setw(10) << DRAM.channels[i].RQ_ROW_BUFFER_HIT << "  ROW_BUFFER_MISS: " << std::setw(10) << DRAM.channels[i].RQ_ROW_BUFFER_MISS << std::endl;
-        std::cout << " DBUS_CONGESTED: " << std::setw(10) << total_congested_count << std::endl;
-        std::cout << " WQ ROW_BUFFER_HIT: " << std::setw(10) << DRAM.channels[i].WQ_ROW_BUFFER_HIT << "  ROW_BUFFER_MISS: " << std::setw(10) << DRAM.channels[i].WQ_ROW_BUFFER_MISS;
-        std::cout << "  FULL: " << setw(10) << DRAM.channels[i].WQ_FULL << std::endl;
-        std::cout << std::endl;
-    }
-
-    if (total_congested_count)
-        cout << " AVG_CONGESTED_CYCLE: " << ((double)total_congested_cycle / total_congested_count) << endl;
-    else
-        cout << " AVG_CONGESTED_CYCLE: -" << endl;
->>>>>>> 28663518
 }
 
 void reset_cache_stats(uint32_t cpu, CACHE *cache)
@@ -412,9 +390,8 @@
     cout << "Simulation Instructions: " << simulation_instructions << endl;
     //cout << "Scramble Loads: " << (knob_scramble_loads ? "ture" : "false") << endl;
     cout << "Number of CPUs: " << NUM_CPUS << endl;
-<<<<<<< HEAD
-    cout << "LLC sets: " << LLC_SET << endl;
-    cout << "LLC ways: " << LLC_WAY << endl;
+    cout << "LLC sets: " << LLC.NUM_SET << endl;
+    cout << "LLC ways: " << LLC.NUM_WAY << endl;
 
     long long int dram_size = DRAM_CHANNELS * DRAM_RANKS * DRAM_BANKS * DRAM_ROWS * DRAM_COLUMNS * BLOCK_SIZE / 1024 / 1024; // in MiB
     std::cout << "Off-chip DRAM Size: ";
@@ -423,11 +400,6 @@
     else
         std::cout << dram_size << " MiB";
     std::cout << " Channels: " << DRAM_CHANNELS << " Width: " << 8*DRAM_CHANNEL_WIDTH << "-bit Data Rate: " << DRAM_IO_FREQ << " MT/s" << std::endl;
-=======
-    cout << "LLC sets: " << LLC.NUM_SET << endl;
-    cout << "LLC ways: " << LLC.NUM_WAY << endl;
-    std::cout << "Off-chip DRAM Size: " << (DRAM_CHANNELS*DRAM_RANKS*DRAM_BANKS*DRAM_ROWS*DRAM_ROW_SIZE/1024) << " MB Channels: " << DRAM_CHANNELS << " Width: " << 8*DRAM_CHANNEL_WIDTH << "-bit Data Rate: " << DRAM_IO_FREQ << " MT/s" << std::endl;
->>>>>>> 28663518
 
     // end consequence of knobs
 
@@ -480,26 +452,13 @@
     champsim_seed = seed_number;
 
     for (int i=0; i<NUM_CPUS; i++) {
-<<<<<<< HEAD
-        ooo_cpu.emplace_back(i, warmup_instructions, simulation_instructions);
-        ooo_cpu.at(i).L1I.l1i_prefetcher_cache_operate = cpu_l1i_prefetcher_cache_operate;
-        ooo_cpu.at(i).L1I.l1i_prefetcher_cache_fill = cpu_l1i_prefetcher_cache_fill;
-        ooo_cpu.at(i).L2C.lower_level = &LLC;
-
-        current_core_cycle[i] = 0;
-=======
         static_cast<CACHE*>(ooo_cpu.at(i)->L1I_bus.lower_level)->l1i_prefetcher_cache_operate = cpu_l1i_prefetcher_cache_operate;
         static_cast<CACHE*>(ooo_cpu.at(i)->L1I_bus.lower_level)->l1i_prefetcher_cache_fill = cpu_l1i_prefetcher_cache_fill;
->>>>>>> 28663518
     }
 
     // SHARED CACHE
     LLC.cache_type = IS_LLC;
     LLC.fill_level = FILL_LLC;
-<<<<<<< HEAD
-    LLC.lower_level = &DRAM;
-=======
->>>>>>> 28663518
 
     using namespace std::placeholders;
     LLC.find_victim = std::bind(&CACHE::llc_find_victim, &LLC, _1, _2, _3, _4, _5, _6, _7);
