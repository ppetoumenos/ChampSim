--- conflicted
+++ resolved
@@ -11,26 +11,6 @@
 
 using namespace std;
 
-<<<<<<< HEAD
-=======
-// CORE PROCESSOR
-#define FETCH_WIDTH 6ul
-#define DECODE_WIDTH 6ul
-#define EXEC_WIDTH 4ul
-#define LQ_WIDTH 2ul
-#define SQ_WIDTH 2ul
-#define RETIRE_WIDTH 5ul
-#define SCHEDULER_SIZE 128ul
-#define BRANCH_MISPREDICT_PENALTY 1ul
-//#define SCHEDULING_LATENCY 0
-//#define EXEC_LATENCY 0
-//#define DECODE_LATENCY 2
-
-// Dimensions of instruction buffer
-#define DIB_SET 8
-#define DIB_WAY 8
-
->>>>>>> 273d0a67
 #define STA_SIZE (ROB_SIZE*NUM_INSTR_DESTINATIONS_SPARC)
 
 // cpu
