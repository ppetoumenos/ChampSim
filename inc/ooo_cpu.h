--- conflicted
+++ resolved
@@ -10,12 +10,8 @@
 #include <queue>
 #include <vector>
 
-<<<<<<< HEAD
 #include "champsim.h"
-=======
 #include "champsim_constants.h"
-#include "delay_queue.hpp"
->>>>>>> fb7b115a
 #include "instruction.h"
 #include "memory_class.h"
 #include "operable.h"
@@ -29,11 +25,7 @@
 
 public:
   std::deque<PACKET> PROCESSED;
-<<<<<<< HEAD
-  CacheBus(uint32_t cpu, std::size_t q_size, MemoryRequestConsumer* ll) : MemoryRequestProducer(ll), cpu(cpu), PROCESSED(q_size) {}
-=======
   CacheBus(uint32_t cpu, MemoryRequestConsumer* ll) : MemoryRequestProducer(ll), cpu(cpu) {}
->>>>>>> fb7b115a
   bool issue_read(PACKET packet);
   bool issue_write(PACKET packet);
   void return_data(const PACKET& packet);
@@ -57,22 +49,6 @@
   uint8_t asid[2] = {std::numeric_limits<uint8_t>::max(), std::numeric_limits<uint8_t>::max()};
   bool fetch_issued = false;
 
-  uint64_t producer_id = std::numeric_limits<uint64_t>::max();
-  std::vector<std::reference_wrapper<std::optional<LSQ_ENTRY>>> lq_depend_on_me;
-};
-
-struct LSQ_ENTRY {
-  uint64_t instr_id = 0;
-  uint64_t virtual_address = 0;
-  uint64_t ip = 0;
-  uint64_t event_cycle = 0;
-
-  ooo_model_instr& rob_entry;
-
-  uint8_t asid[2] = {std::numeric_limits<uint8_t>::max(), std::numeric_limits<uint8_t>::max()};
-  bool fetch_issued = false;
-
-  uint64_t physical_address = 0;
   uint64_t producer_id = std::numeric_limits<uint64_t>::max();
   std::vector<std::reference_wrapper<std::optional<LSQ_ENTRY>>> lq_depend_on_me;
 };
@@ -108,7 +84,6 @@
   champsim::simple_lru_table<bool> DIB; //<bool> used here as placeholder. Data is not actually used.
 
   // reorder buffer, load/store queue, register file
-<<<<<<< HEAD
   std::deque<ooo_model_instr> IFETCH_BUFFER;
   std::deque<ooo_model_instr> DISPATCH_BUFFER;
   std::deque<ooo_model_instr> DECODE_BUFFER;
@@ -123,22 +98,6 @@
   const std::size_t IFETCH_BUFFER_SIZE, DISPATCH_BUFFER_SIZE, DECODE_BUFFER_SIZE, ROB_SIZE, SQ_SIZE;
   const unsigned FETCH_WIDTH, DECODE_WIDTH, DISPATCH_WIDTH, SCHEDULER_SIZE, EXEC_WIDTH, LQ_WIDTH, SQ_WIDTH, RETIRE_WIDTH;
   const unsigned BRANCH_MISPREDICT_PENALTY, DISPATCH_LATENCY, DECODE_LATENCY, SCHEDULING_LATENCY, EXEC_LATENCY;
-=======
-  champsim::circular_buffer<ooo_model_instr> IFETCH_BUFFER;
-  std::deque<ooo_model_instr> DISPATCH_BUFFER;
-  champsim::delay_queue<ooo_model_instr> DECODE_BUFFER;
-  std::deque<ooo_model_instr> ROB;
-
-  std::vector<std::optional<LSQ_ENTRY>> LQ;
-  std::deque<LSQ_ENTRY> SQ;
-
-  std::array<std::vector<std::reference_wrapper<ooo_model_instr>>, std::numeric_limits<uint8_t>::max() + 1> reg_producers;
-
-  // Constants
-  const std::size_t DISPATCH_BUFFER_SIZE, ROB_SIZE, SQ_SIZE;
-  const unsigned FETCH_WIDTH, DECODE_WIDTH, DISPATCH_WIDTH, SCHEDULER_SIZE, EXEC_WIDTH, LQ_WIDTH, SQ_WIDTH, RETIRE_WIDTH;
-  const unsigned BRANCH_MISPREDICT_PENALTY, DISPATCH_LATENCY, SCHEDULING_LATENCY, EXEC_LATENCY;
->>>>>>> fb7b115a
 
   // branch
   uint8_t fetch_stall = 0;
@@ -178,19 +137,6 @@
   void do_scheduling(ooo_model_instr& instr);
   void do_execution(ooo_model_instr& rob_it);
   void do_memory_scheduling(ooo_model_instr& instr);
-<<<<<<< HEAD
-  void operate_lsq();
-  void do_complete_execution(ooo_model_instr& instr);
-  void do_sq_forward_to_lq(LSQ_ENTRY& sq_entry, LSQ_ENTRY& lq_entry);
-
-  void initialize_core();
-  void do_finish_store(LSQ_ENTRY& sq_entry);
-  bool do_complete_store(const LSQ_ENTRY& sq_entry);
-  bool execute_load(const LSQ_ENTRY& lq_entry);
-  void complete_inflight_instruction();
-  void handle_memory_return();
-  void retire_rob();
-=======
   void do_complete_execution(ooo_model_instr& instr);
   void do_sq_forward_to_lq(LSQ_ENTRY& sq_entry, LSQ_ENTRY& lq_entry);
 
@@ -202,29 +148,11 @@
   uint64_t roi_cycle() const { return finish_phase_cycle - begin_phase_cycle; }
   uint64_t sim_instr() const { return num_retired - begin_phase_instr; }
   uint64_t sim_cycle() const { return current_cycle - begin_phase_cycle; }
->>>>>>> fb7b115a
 
   void print_deadlock() override;
 
 #include "ooo_cpu_modules.inc"
 
-<<<<<<< HEAD
-  const bpred_t bpred_type;
-  const btb_t btb_type;
-
-  O3_CPU(uint32_t cpu, double freq_scale, std::size_t dib_set, std::size_t dib_way, std::size_t dib_window, std::size_t ifetch_buffer_size,
-         std::size_t decode_buffer_size, std::size_t dispatch_buffer_size, std::size_t rob_size, std::size_t lq_size, std::size_t sq_size, unsigned fetch_width,
-         unsigned decode_width, unsigned dispatch_width, unsigned schedule_width, unsigned execute_width, unsigned lq_width, unsigned sq_width,
-         unsigned retire_width, unsigned mispredict_penalty, unsigned decode_latency, unsigned dispatch_latency, unsigned schedule_latency,
-         unsigned execute_latency, MemoryRequestConsumer* l1i, MemoryRequestConsumer* l1d,
-         bpred_t bpred_type, btb_t btb_type)
-      : champsim::operable(freq_scale), cpu(cpu), dib_set(dib_set), dib_way(dib_way), dib_window(dib_window),
-        LQ(lq_size), IFETCH_BUFFER_SIZE(ifetch_buffer_size), DISPATCH_BUFFER_SIZE(dispatch_buffer_size), DECODE_BUFFER_SIZE(decode_buffer_size), ROB_SIZE(rob_size), SQ_SIZE(sq_size),
-        FETCH_WIDTH(fetch_width), DECODE_WIDTH(decode_width), DISPATCH_WIDTH(dispatch_width), SCHEDULER_SIZE(schedule_width), EXEC_WIDTH(execute_width),
-        LQ_WIDTH(lq_width), SQ_WIDTH(sq_width), RETIRE_WIDTH(retire_width), BRANCH_MISPREDICT_PENALTY(mispredict_penalty), DISPATCH_LATENCY(dispatch_latency), DECODE_LATENCY(decode_latency),
-        SCHEDULING_LATENCY(schedule_latency), EXEC_LATENCY(execute_latency),
-        L1I_bus(cpu, rob_size, l1i), L1D_bus(cpu, rob_size, l1d), bpred_type(bpred_type), btb_type(btb_type)
-=======
   const std::bitset<NUM_BRANCH_MODULES> bpred_type;
   const std::bitset<NUM_BTB_MODULES> btb_type;
 
@@ -233,12 +161,12 @@
          unsigned dispatch_width, unsigned schedule_width, unsigned execute_width, unsigned lq_width, unsigned sq_width, unsigned retire_width,
          unsigned mispredict_penalty, unsigned decode_latency, unsigned dispatch_latency, unsigned schedule_latency, unsigned execute_latency,
          MemoryRequestConsumer* l1i, MemoryRequestConsumer* l1d, std::bitset<NUM_BRANCH_MODULES> bpred_type, std::bitset<NUM_BTB_MODULES> btb_type)
-      : champsim::operable(freq_scale), cpu(cpu), DIB{std::move(dib)}, IFETCH_BUFFER(ifetch_buffer_size), DECODE_BUFFER(decode_buffer_size, decode_latency),
-        LQ(lq_size), DISPATCH_BUFFER_SIZE(dispatch_buffer_size), ROB_SIZE(rob_size), SQ_SIZE(sq_size), FETCH_WIDTH(fetch_width), DECODE_WIDTH(decode_width),
-        DISPATCH_WIDTH(dispatch_width), SCHEDULER_SIZE(schedule_width), EXEC_WIDTH(execute_width), LQ_WIDTH(lq_width), SQ_WIDTH(sq_width),
-        RETIRE_WIDTH(retire_width), BRANCH_MISPREDICT_PENALTY(mispredict_penalty), DISPATCH_LATENCY(dispatch_latency), SCHEDULING_LATENCY(schedule_latency),
-        EXEC_LATENCY(execute_latency), L1I_bus(cpu, l1i), L1D_bus(cpu, l1d), bpred_type(bpred_type), btb_type(btb_type)
->>>>>>> fb7b115a
+      : champsim::operable(freq_scale), cpu(cpu), DIB{std::move(dib)}, LQ(lq_size), IFETCH_BUFFER_SIZE(ifetch_buffer_size),
+        DISPATCH_BUFFER_SIZE(dispatch_buffer_size), DECODE_BUFFER_SIZE(decode_buffer_size), ROB_SIZE(rob_size), SQ_SIZE(sq_size),
+        FETCH_WIDTH(fetch_width), DECODE_WIDTH(decode_width), DISPATCH_WIDTH(dispatch_width), SCHEDULER_SIZE(schedule_width), EXEC_WIDTH(execute_width),
+        LQ_WIDTH(lq_width), SQ_WIDTH(sq_width), RETIRE_WIDTH(retire_width), BRANCH_MISPREDICT_PENALTY(mispredict_penalty), DISPATCH_LATENCY(dispatch_latency),
+        DECODE_LATENCY(decode_latency), SCHEDULING_LATENCY(schedule_latency), EXEC_LATENCY(execute_latency),
+        L1I_bus(cpu, l1i), L1D_bus(cpu, l1d), bpred_type(bpred_type), btb_type(btb_type)
   {
   }
 };
