--- conflicted
+++ resolved
@@ -35,10 +35,6 @@
 
   // instruction
   uint64_t instr_unique_id = 0;
-<<<<<<< HEAD
-  uint64_t completed_executions = 0;
-=======
->>>>>>> 0679ef50
   uint64_t begin_sim_cycle = 0;
   uint64_t begin_sim_instr = 0;
   uint64_t last_sim_cycle = 0;
@@ -49,11 +45,6 @@
   uint64_t instrs_to_fetch_this_cycle = 0;
   uint64_t next_print_instruction = STAT_PRINTING_PERIOD;
   uint64_t num_retired = 0;
-<<<<<<< HEAD
-  uint32_t inflight_reg_executions = 0;
-  uint32_t inflight_mem_executions = 0;
-=======
->>>>>>> 0679ef50
 
   struct dib_entry_t {
     bool valid = false;
@@ -80,18 +71,10 @@
   const unsigned FETCH_WIDTH, DECODE_WIDTH, DISPATCH_WIDTH, SCHEDULER_SIZE, EXEC_WIDTH, LQ_WIDTH, SQ_WIDTH, RETIRE_WIDTH;
   const unsigned BRANCH_MISPREDICT_PENALTY, DISPATCH_LATENCY, SCHEDULING_LATENCY, EXEC_LATENCY;
 
-<<<<<<< HEAD
-  std::queue<uint64_t> STA; // this structure is required to properly handle store instructions
-
-  std::queue<champsim::circular_buffer<ooo_model_instr>::iterator> ready_to_execute; // Ready-To-Execute
-  std::queue<std::vector<LSQ_ENTRY>::iterator> RTL0, RTL1; // Ready-To-Load
-  std::queue<std::vector<LSQ_ENTRY>::iterator> RTS0, RTS1; // Ready-To-Store
-=======
   std::deque<uint64_t> STA; // this structure is required to properly handle store instructions
 
   std::queue<champsim::circular_buffer<ooo_model_instr>::iterator> ready_to_execute; // Ready-To-Execute
->>>>>>> 0679ef50
-
+  
   // branch
   uint8_t fetch_stall = 0;
   uint64_t fetch_resume_cycle = 0;
@@ -109,11 +92,7 @@
 
   void operate() override;
 
-<<<<<<< HEAD
   void initialize_instruction();
-=======
-  void init_instruction(ooo_model_instr instr);
->>>>>>> 0679ef50
   void check_dib();
   void translate_fetch();
   void fetch_instruction();
@@ -142,18 +121,9 @@
 
   void initialize_core();
   void execute_store(std::vector<LSQ_ENTRY>::iterator sq_it);
-<<<<<<< HEAD
-  int execute_load(std::vector<LSQ_ENTRY>::iterator lq_it);
-  int do_translate_store(std::vector<LSQ_ENTRY>::iterator sq_it);
-  int do_translate_load(std::vector<LSQ_ENTRY>::iterator sq_it);
-=======
   bool execute_load(std::vector<LSQ_ENTRY>::iterator lq_it);
   bool do_translate_store(std::vector<LSQ_ENTRY>::iterator sq_it);
   bool do_translate_load(std::vector<LSQ_ENTRY>::iterator sq_it);
-  void complete_inflight_instruction();
-  void handle_memory_return();
-  void retire_rob();
->>>>>>> 0679ef50
 
   void print_deadlock() override;
 
