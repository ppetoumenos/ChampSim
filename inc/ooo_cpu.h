--- conflicted
+++ resolved
@@ -155,33 +155,6 @@
   void begin_phase() override final;
   void end_phase(unsigned cpu) override final;
 
-<<<<<<< HEAD
-  // branch
-  uint8_t fetch_stall = 0;
-  uint64_t fetch_resume_cycle = 0;
-  uint64_t num_branch = 0, branch_mispredictions = 0;
-  uint64_t total_rob_occupancy_at_branch_mispredict;
-
-  uint64_t total_branch_types[8] = {};
-  uint64_t branch_type_misses[8] = {};
-
-  CacheBus ITLB_bus, DTLB_bus, L1I_bus, L1D_bus;
-
-  void operate() override;
-
-  // functions
-  void init_instruction(ooo_model_instr instr);
-  void check_dib();
-  void translate_fetch();
-  void fetch_instruction();
-  void promote_to_decode();
-  void decode_instruction();
-  void dispatch_instruction();
-  void schedule_instruction();
-  void execute_instruction();
-  void schedule_memory_instruction();
-  void execute_memory_instruction();
-=======
   void initialize_instruction();
   long check_dib();
   long fetch_instruction();
@@ -197,7 +170,6 @@
 
   bool do_init_instruction(ooo_model_instr& instr);
   bool do_predict_branch(ooo_model_instr& instr);
->>>>>>> 240b8d23
   void do_check_dib(ooo_model_instr& instr);
   bool do_fetch_instruction(std::deque<ooo_model_instr>::iterator begin, std::deque<ooo_model_instr>::iterator end);
   void do_dib_update(const ooo_model_instr& instr);
