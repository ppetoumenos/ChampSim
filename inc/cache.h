#ifndef CACHE_H
#define CACHE_H

#include <string>
#include <functional>
#include <vector>

#include "memory_class.h"

// CACHE TYPE
#define IS_ITLB 0
#define IS_DTLB 1
#define IS_STLB 2
#define IS_L1I  3
#define IS_L1D  4
#define IS_L2C  5
#define IS_LLC  6

// PAGE
extern uint32_t PAGE_TABLE_LATENCY, SWAP_LATENCY;

// virtual address space prefetching
#define VA_PREFETCH_TRANSLATION_LATENCY 2

class CACHE : public MEMORY {
  public:
    uint32_t cpu;
    const std::string NAME;
    const uint32_t NUM_SET, NUM_WAY, WQ_SIZE, RQ_SIZE, PQ_SIZE, MSHR_SIZE;
    uint32_t LATENCY = 0;
    BLOCK **block;
    int fill_level = -1;
    uint32_t MAX_READ = 1, MAX_WRITE = 1;
    uint32_t reads_available_this_cycle, writes_available_this_cycle;
    uint8_t cache_type;

    // prefetch stats
    uint64_t pf_requested = 0,
             pf_issued = 0,
             pf_useful = 0,
             pf_useless = 0,
             pf_fill = 0;

    // queues
    PACKET_QUEUE WQ{NAME + "_WQ", WQ_SIZE}, // write queue
                 RQ{NAME + "_RQ", RQ_SIZE}, // read queue
                 PQ{NAME + "_PQ", PQ_SIZE}, // prefetch queue
                 VAPQ{NAME + "_VAPQ", PQ_SIZE}, // virtual address prefetch queue
                 PROCESSED{NAME + "_PROCESSED", ROB_SIZE}; // processed queue

<<<<<<< HEAD
    uint64_t sim_access[NUM_CPUS][NUM_TYPES] = {},
             sim_hit[NUM_CPUS][NUM_TYPES] = {},
             sim_miss[NUM_CPUS][NUM_TYPES] = {},
             roi_access[NUM_CPUS][NUM_TYPES] = {},
             roi_hit[NUM_CPUS][NUM_TYPES] = {},
             roi_miss[NUM_CPUS][NUM_TYPES] = {};
=======
    std::vector<PACKET> MSHR{MSHR_SIZE}; // MSHR

    uint64_t sim_access[NUM_CPUS][NUM_TYPES],
             sim_hit[NUM_CPUS][NUM_TYPES],
             sim_miss[NUM_CPUS][NUM_TYPES],
             roi_access[NUM_CPUS][NUM_TYPES],
             roi_hit[NUM_CPUS][NUM_TYPES],
             roi_miss[NUM_CPUS][NUM_TYPES];
>>>>>>> e08f6f91

    uint64_t total_miss_latency = 0;
    
    // constructor
    CACHE(std::string v1, uint32_t v2, int v3, uint32_t v5, uint32_t v6, uint32_t v7, uint32_t v8)
        : NAME(v1), NUM_SET(v2), NUM_WAY(v3), WQ_SIZE(v5), RQ_SIZE(v6), PQ_SIZE(v7), MSHR_SIZE(v8) {

        // cache block
        block = new BLOCK* [NUM_SET];
        for (uint32_t i=0; i<NUM_SET; i++) {
            block[i] = new BLOCK[NUM_WAY]; 

            for (uint32_t j=0; j<NUM_WAY; j++) {
                block[i][j].lru = j;
            }
        }
    };

    // destructor
    ~CACHE() {
        for (uint32_t i=0; i<NUM_SET; i++)
            delete[] block[i];
        delete[] block;
    };

    // functions
    int  add_rq(PACKET *packet),
         add_wq(PACKET *packet),
         add_pq(PACKET *packet);

    void return_data(PACKET *packet),
         operate(),
         increment_WQ_FULL(uint64_t address);

    uint32_t get_occupancy(uint8_t queue_type, uint64_t address),
             get_size(uint8_t queue_type, uint64_t address);

    uint32_t get_set(uint64_t address),
             get_way(uint64_t address, uint32_t set);

    int  invalidate_entry(uint64_t inval_addr),
         prefetch_line(uint64_t ip, uint64_t base_addr, uint64_t pf_addr, int prefetch_fill_level, uint32_t prefetch_metadata),
         kpc_prefetch_line(uint64_t base_addr, uint64_t pf_addr, int prefetch_fill_level, int delta, int depth, int signature, int confidence, uint32_t prefetch_metadata),
         va_prefetch_line(uint64_t ip, uint64_t pf_addr, int prefetch_fill_level, uint32_t prefetch_metadata);

    void add_mshr(PACKET *packet),
         fill_cache(uint32_t set, uint32_t way, PACKET *packet),
         va_translate_prefetches();

    void handle_fill(),
         handle_writeback(),
         handle_read(),
         handle_prefetch();

    void prefetcher_operate    (uint64_t v_addr, uint64_t addr, uint64_t ip, uint8_t cache_hit, uint8_t type),
         (*l1i_prefetcher_cache_operate)(uint32_t, uint64_t, uint8_t, uint8_t),
         l1d_prefetcher_operate(uint64_t v_addr, uint64_t addr, uint64_t ip, uint8_t cache_hit, uint8_t type);

    uint32_t l2c_prefetcher_operate(uint64_t v_addr, uint64_t addr, uint64_t ip, uint8_t cache_hit, uint8_t type, uint32_t metadata_in),
         llc_prefetcher_operate(uint64_t v_addr, uint64_t addr, uint64_t ip, uint8_t cache_hit, uint8_t type, uint32_t metadata_in);

    void (*l1i_prefetcher_cache_fill)(uint32_t, uint64_t, uint32_t, uint32_t, uint8_t, uint64_t);
    void prefetcher_cache_fill(uint64_t v_addr, uint64_t addr, uint32_t set, uint32_t way, uint8_t prefetch, uint64_t evicted_addr),
             l1d_prefetcher_cache_fill(uint64_t v_addr, uint64_t addr, uint32_t set, uint32_t way, uint8_t prefetch, uint64_t evicted_addr, uint32_t metadata_in);
    uint32_t l2c_prefetcher_cache_fill(uint64_t v_addr, uint64_t addr, uint32_t set, uint32_t way, uint8_t prefetch, uint64_t evicted_addr, uint32_t metadata_in),
             llc_prefetcher_cache_fill(uint64_t v_addr, uint64_t addr, uint32_t set, uint32_t way, uint8_t prefetch, uint64_t evicted_addr, uint32_t metadata_in);

    void prefetcher_initialize(),
         l1d_prefetcher_initialize(),
         l2c_prefetcher_initialize(),
         llc_prefetcher_initialize();

    void prefetcher_final_stats(),
         l1d_prefetcher_final_stats(),
         l2c_prefetcher_final_stats(),
         llc_prefetcher_final_stats();

    void llc_initialize_replacement();

    std::function<void()> replacement_final_stats;
    void llc_replacement_final_stats();

    std::function<void(uint32_t, uint32_t, uint32_t, uint64_t, uint64_t, uint64_t, uint32_t, uint8_t)> update_replacement_state;
    void llc_update_replacement_state(uint32_t cpu, uint32_t set, uint32_t way, uint64_t full_addr, uint64_t ip, uint64_t victim_addr, uint32_t type, uint8_t hit);

    std::function<uint32_t(uint32_t, uint64_t, uint32_t, const BLOCK*, uint64_t, uint64_t, uint32_t)> find_victim;
    uint32_t llc_find_victim(uint32_t cpu, uint64_t instr_id, uint32_t set, const BLOCK *current_set, uint64_t ip, uint64_t full_addr, uint32_t type);

    void lru_initialize();
    uint32_t lru_victim(uint32_t cpu, uint64_t instr_id, uint32_t set, const BLOCK *current_set, uint64_t ip, uint64_t full_addr, uint32_t type);
    void lru_update(uint32_t set, uint32_t way, uint32_t type, uint8_t hit);
    void lru_final_stats();
};

#endif
<|MERGE_RESOLUTION|>--- conflicted
+++ resolved
@@ -48,23 +48,14 @@
                  VAPQ{NAME + "_VAPQ", PQ_SIZE}, // virtual address prefetch queue
                  PROCESSED{NAME + "_PROCESSED", ROB_SIZE}; // processed queue
 
-<<<<<<< HEAD
+    std::vector<PACKET> MSHR{MSHR_SIZE}; // MSHR
+
     uint64_t sim_access[NUM_CPUS][NUM_TYPES] = {},
              sim_hit[NUM_CPUS][NUM_TYPES] = {},
              sim_miss[NUM_CPUS][NUM_TYPES] = {},
              roi_access[NUM_CPUS][NUM_TYPES] = {},
              roi_hit[NUM_CPUS][NUM_TYPES] = {},
              roi_miss[NUM_CPUS][NUM_TYPES] = {};
-=======
-    std::vector<PACKET> MSHR{MSHR_SIZE}; // MSHR
-
-    uint64_t sim_access[NUM_CPUS][NUM_TYPES],
-             sim_hit[NUM_CPUS][NUM_TYPES],
-             sim_miss[NUM_CPUS][NUM_TYPES],
-             roi_access[NUM_CPUS][NUM_TYPES],
-             roi_hit[NUM_CPUS][NUM_TYPES],
-             roi_miss[NUM_CPUS][NUM_TYPES];
->>>>>>> e08f6f91
 
     uint64_t total_miss_latency = 0;
     
