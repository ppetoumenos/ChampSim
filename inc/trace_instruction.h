/*
 *    Copyright 2023 The ChampSim Contributors
 *
 * Licensed under the Apache License, Version 2.0 (the "License");
 * you may not use this file except in compliance with the License.
 * You may obtain a copy of the License at
 *
 * http://www.apache.org/licenses/LICENSE-2.0
 *
 * Unless required by applicable law or agreed to in writing, software
 * distributed under the License is distributed on an "AS IS" BASIS,
 * WITHOUT WARRANTIES OR CONDITIONS OF ANY KIND, either express or implied.
 * See the License for the specific language governing permissions and
 * limitations under the License.
 */

#ifndef TRACE_INSTRUCTION_H
#define TRACE_INSTRUCTION_H

#include <limits>

// special registers that help us identify branches
namespace champsim
{
constexpr char REG_STACK_POINTER = 6;
constexpr char REG_FLAGS = 25;
constexpr char REG_INSTRUCTION_POINTER = 26;
} // namespace champsim

// instruction format
constexpr std::size_t NUM_INSTR_DESTINATIONS_SPARC = 4;
constexpr std::size_t NUM_INSTR_DESTINATIONS = 2;
constexpr std::size_t NUM_INSTR_SOURCES = 4;

<<<<<<< HEAD
struct LSQ_ENTRY;

=======
>>>>>>> 240b8d23
struct input_instr {
  // instruction pointer or PC (Program Counter)
  unsigned long long ip;

  // branch info
  unsigned char is_branch;
  unsigned char branch_taken;

  unsigned char destination_registers[NUM_INSTR_DESTINATIONS]; // output registers
  unsigned char source_registers[NUM_INSTR_SOURCES];           // input registers

  unsigned long long destination_memory[NUM_INSTR_DESTINATIONS]; // output memory
  unsigned long long source_memory[NUM_INSTR_SOURCES];           // input memory
};

struct cloudsuite_instr {
  // instruction pointer or PC (Program Counter)
  unsigned long long ip;

  // branch info
  unsigned char is_branch;
  unsigned char branch_taken;

  unsigned char destination_registers[NUM_INSTR_DESTINATIONS_SPARC]; // output registers
  unsigned char source_registers[NUM_INSTR_SOURCES];                 // input registers

  unsigned long long destination_memory[NUM_INSTR_DESTINATIONS_SPARC]; // output memory
  unsigned long long source_memory[NUM_INSTR_SOURCES];                 // input memory

  unsigned char asid[2];
};

#endif<|MERGE_RESOLUTION|>--- conflicted
+++ resolved
@@ -32,11 +32,6 @@
 constexpr std::size_t NUM_INSTR_DESTINATIONS = 2;
 constexpr std::size_t NUM_INSTR_SOURCES = 4;
 
-<<<<<<< HEAD
-struct LSQ_ENTRY;
-
-=======
->>>>>>> 240b8d23
 struct input_instr {
   // instruction pointer or PC (Program Counter)
   unsigned long long ip;
