#ifndef DRAM_H
#define DRAM_H

#include <array>
#include <cmath>
#include <limits>

#include "champsim_constants.h"
#include "memory_class.h"
#include "operable.h"
#include "util.h"

struct dram_stats {
  std::string name;
  uint64_t dbus_cycle_congested = 0, dbus_count_congested = 0;

  unsigned WQ_ROW_BUFFER_HIT = 0, WQ_ROW_BUFFER_MISS = 0, RQ_ROW_BUFFER_HIT = 0, RQ_ROW_BUFFER_MISS = 0, WQ_FULL = 0;
};

struct DRAM_CHANNEL {
  using queue_type = std::vector<PACKET>;
  queue_type WQ{DRAM_WQ_SIZE}, RQ{DRAM_RQ_SIZE};

  struct BANK_REQUEST {
    bool valid = false, row_buffer_hit = false;

    std::size_t open_row = std::numeric_limits<uint32_t>::max();

    uint64_t event_cycle = 0;

    queue_type::iterator pkt;
  };

  using request_array_type = std::array<BANK_REQUEST, DRAM_RANKS * DRAM_BANKS>;
  request_array_type bank_request = {};
  request_array_type::iterator active_request = std::end(bank_request);

  bool write_mode = false;
  uint64_t dbus_cycle_available = 0;

  using stats_type = dram_stats;
  std::vector<stats_type> roi_stats, sim_stats;

  void check_collision();
};

class MEMORY_CONTROLLER : public champsim::operable, public MemoryRequestConsumer
{
  // Latencies
  const uint64_t tRP, tRCD, tCAS, DRAM_DBUS_TURN_AROUND_TIME, DRAM_DBUS_RETURN_TIME = std::ceil(1.0 * BLOCK_SIZE / DRAM_CHANNEL_WIDTH);

  // these values control when to send out a burst of writes
  constexpr static std::size_t DRAM_WRITE_HIGH_WM = ((DRAM_WQ_SIZE * 7) >> 3);         // 7/8th
  constexpr static std::size_t DRAM_WRITE_LOW_WM = ((DRAM_WQ_SIZE * 6) >> 3);          // 6/8th
  constexpr static std::size_t MIN_DRAM_WRITES_PER_SWITCH = ((DRAM_WQ_SIZE * 1) >> 2); // 1/4

public:
  std::array<DRAM_CHANNEL, DRAM_CHANNELS> channels;

  MEMORY_CONTROLLER(double freq_scale, int io_freq, double t_rp, double t_rcd, double t_cas, double turnaround);

<<<<<<< HEAD
  void initialize() override;
  void operate() override;
  void begin_phase() override;
  void end_phase(unsigned cpu) override;

  bool add_rq(const PACKET& packet) override;
  bool add_wq(const PACKET& packet) override;
  bool add_pq(const PACKET& packet) override;

  uint32_t get_occupancy(uint8_t queue_type, uint64_t address) override;
  uint32_t get_size(uint8_t queue_type, uint64_t address) override;
=======
  void initialize() override final;
  void operate() override final;
  void begin_phase() override final;
  void end_phase(unsigned cpu) override final;
  void print_roi_stats() override final;
  void print_phase_stats() override final;

  bool add_rq(const PACKET& packet) override final;
  bool add_wq(const PACKET& packet) override final;
  bool add_pq(const PACKET& packet) override final;

  uint32_t get_occupancy(uint8_t queue_type, uint64_t address) override final;
  uint32_t get_size(uint8_t queue_type, uint64_t address) override final;
>>>>>>> 0d73c75c

  std::size_t size() const;

  uint32_t dram_get_channel(uint64_t address);
  uint32_t dram_get_rank(uint64_t address);
  uint32_t dram_get_bank(uint64_t address);
  uint32_t dram_get_row(uint64_t address);
  uint32_t dram_get_column(uint64_t address);
};

#endif<|MERGE_RESOLUTION|>--- conflicted
+++ resolved
@@ -59,25 +59,10 @@
 
   MEMORY_CONTROLLER(double freq_scale, int io_freq, double t_rp, double t_rcd, double t_cas, double turnaround);
 
-<<<<<<< HEAD
-  void initialize() override;
-  void operate() override;
-  void begin_phase() override;
-  void end_phase(unsigned cpu) override;
-
-  bool add_rq(const PACKET& packet) override;
-  bool add_wq(const PACKET& packet) override;
-  bool add_pq(const PACKET& packet) override;
-
-  uint32_t get_occupancy(uint8_t queue_type, uint64_t address) override;
-  uint32_t get_size(uint8_t queue_type, uint64_t address) override;
-=======
   void initialize() override final;
   void operate() override final;
   void begin_phase() override final;
   void end_phase(unsigned cpu) override final;
-  void print_roi_stats() override final;
-  void print_phase_stats() override final;
 
   bool add_rq(const PACKET& packet) override final;
   bool add_wq(const PACKET& packet) override final;
@@ -85,7 +70,6 @@
 
   uint32_t get_occupancy(uint8_t queue_type, uint64_t address) override final;
   uint32_t get_size(uint8_t queue_type, uint64_t address) override final;
->>>>>>> 0d73c75c
 
   std::size_t size() const;
 
